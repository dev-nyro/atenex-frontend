--- conflicted
+++ resolved
@@ -11,25 +11,13 @@
   user: AppUser | null; // Nuestra interfaz User
   session: Session | null; // La sesión completa de Supabase
   isLoading: boolean;
-<<<<<<< HEAD
-  signIn: (credentials: { email: string; password: string }) => Promise<void>; // Cambiado de 'login'
-  signOut: () => Promise<void>; // Cambiado de 'logout'
-  // Podrías añadir otras funciones como signUp si las necesitas centralizadas aquí
-=======
   signIn: (session: any) => void; // Tipo 'any' para la session, adáptalo si tienes un tipo específico
   login: (token: string) => void;
   logout: () => void;
->>>>>>> 0318e120
 }
 
 const defaultAuthContextValue: AuthContextType = {
     user: null,
-<<<<<<< HEAD
-    session: null,
-    isLoading: true,
-    signIn: async () => { console.error("signIn function called outside of AuthProvider context"); },
-    signOut: async () => { console.error("signOut function called outside of AuthProvider context"); },
-=======
     token: null,
     isLoading: true, // Empezar como cargando por defecto si se usa fuera del provider
     signIn: (session: any) => {
@@ -41,7 +29,6 @@
     logout: () => {
         console.error("Logout function called outside of AuthProvider context");
     },
->>>>>>> 0318e120
 };
 
 const AuthContext = createContext<AuthContextType>(defaultAuthContextValue);
@@ -82,80 +69,6 @@
   const [isLoading, setIsLoading] = useState(true);
   const router = useRouter();
 
-<<<<<<< HEAD
-  // NEW: Check if we should bypass auth based on env variable
-  const bypassAuth = process.env.NEXT_PUBLIC_BYPASS_AUTH === 'true';
-
-  useEffect(() => {
-    if (bypassAuth) {
-      console.warn("AuthProvider: Bypassing authentication checks.");
-      setIsLoading(false);
-      // Podrías establecer un usuario/sesión dummy si es necesario para desarrollo
-      // setUser({ userId: 'bypass-user', email: 'bypass@example.com', companyId: 'bypass-company' });
-      // setSession({} as Session); // Dummy session
-      return; // No suscribirse a cambios de auth
-    }
-
-    // Obtener sesión inicial
-    supabase.auth.getSession().then(({ data: { session: initialSession } }) => {
-      console.log("AuthProvider: Initial session fetch complete.", initialSession);
-      setSession(initialSession);
-      setUser(mapSupabaseUserToAppUser(initialSession?.user));
-      setIsLoading(false); // Terminar carga inicial después de obtener la sesión
-    }).catch(error => {
-       console.error("AuthProvider: Error fetching initial session:", error);
-       setIsLoading(false); // Terminar carga incluso si hay error
-    });
-
-    // Escuchar cambios en el estado de autenticación
-    const { data: { subscription } } = supabase.auth.onAuthStateChange((_event, newSession) => {
-      console.log(`AuthProvider: Auth state changed. Event: ${_event}`, newSession);
-      setSession(newSession);
-      setUser(mapSupabaseUserToAppUser(newSession?.user));
-       // Ya no necesitamos isLoading aquí porque la carga inicial ya se hizo
-       // setIsLoading(false); // <-- Quitar esto de aquí
-    });
-
-    // Limpiar suscripción al desmontar
-    return () => {
-      subscription?.unsubscribe();
-    };
-  }, [bypassAuth]); // Ejecutar solo una vez o si cambia bypassAuth
-
-  const signIn = useCallback(async (credentials: { email: string; password: string }) => {
-    setIsLoading(true); // Indicar carga durante el inicio de sesión
-    try {
-      const { error } = await supabase.auth.signInWithPassword(credentials);
-      if (error) throw error;
-      // onAuthStateChange actualizará el estado user/session automáticamente
-      console.log("SignIn successful, waiting for auth state change...");
-      router.push('/'); // Redirigir a la página principal tras login exitoso
-    } catch (error: any) {
-      console.error("Error during signIn:", error);
-      // Lanzar el error para que el formulario lo capture
-      throw new ApiError(error.message || "Sign in failed", error.status || 500);
-    } finally {
-        // No establecer isLoading(false) aquí, onAuthStateChange lo hará indirectamente
-        // setIsLoading(false);
-    }
-  }, [router]);
-
-  const signOut = useCallback(async () => {
-    setIsLoading(true);
-    try {
-        const { error } = await supabase.auth.signOut();
-        if (error) throw error;
-        // onAuthStateChange actualizará user/session a null
-        console.log("SignOut successful, waiting for auth state change...");
-        router.push('/login'); // Redirigir a login tras cerrar sesión
-    } catch (error: any) {
-        console.error("Error during signOut:", error);
-        // Mostrar error al usuario si es necesario
-        // toast.error("Logout failed", { description: error.message });
-    } finally {
-        // setIsLoading(false); // onAuthStateChange se encargará
-    }
-=======
   useEffect(() => {
     const storedToken = getToken();
     if (storedToken) {
@@ -195,23 +108,15 @@
     setAuthStateToken(null);
     router.push('/login');
     console.log("User logged out.");
->>>>>>> 0318e120
   }, [router]);
 
   const providerValue = {
       user,
-<<<<<<< HEAD
-      session, // Exponer la sesión completa de Supabase
-      isLoading: isLoading && !bypassAuth, // Solo estar cargando si no estamos en modo bypass
-      signIn,
-      signOut
-=======
       token,
       isLoading,
       signIn,
       login,
       logout
->>>>>>> 0318e120
   };
 
   return (
@@ -223,17 +128,12 @@
 
 export const useAuth = (): AuthContextType => {
   const context = useContext(AuthContext);
-<<<<<<< HEAD
-  if (context === undefined) {
-    throw new Error('useAuth must be used within an AuthProvider');
-=======
   if (context === undefined || context === defaultAuthContextValue) {
     if (context === defaultAuthContextValue && typeof window !== 'undefined') {
        console.warn("useAuth might be used outside of its Provider or hasn't initialized yet.");
     } else if (context === undefined) {
        throw new Error('useAuth must be used within an AuthProvider');
     }
->>>>>>> 0318e120
   }
   return context;
 };