--- conflicted
+++ resolved
@@ -21,25 +21,15 @@
   useEffect(() => {
     // Si el bypass está activo, no hacer nada (permitir acceso)
     if (bypassAuth) {
-<<<<<<< HEAD
-      console.warn("AppLayout: Auth checks bypassed via NEXT_PUBLIC_BYPASS_AUTH=true.");
+      console.warn("AppLayout: Autenticación OMITIDA debido a NEXT_PUBLIC_BYPASS_AUTH=true.");
       return;
     }
 
     // Si NO estamos cargando y NO hay sesión válida, redirigir a la página principal/pública
     if (!isLoading && !session) {
-      console.log("AppLayout: No active session found, redirecting to home page.");
+      console.log("AppLayout: No se encontró token, redirigiendo a login.");
       router.replace('/'); // Redirigir a la página principal (o '/login')
       return; // Detener ejecución del efecto
-=======
-      console.warn("AppLayout: Autenticación OMITIDA debido a NEXT_PUBLIC_BYPASS_AUTH=true.");
-      return; // Skip auth check if bypass is enabled
-    }
-
-    if (!isLoading && !token) {
-      console.log("AppLayout: No se encontró token, redirigiendo a login.");
-      router.push('/'); // Cambiado a '/'
->>>>>>> a7a5fcab
     }
 
     // --- CORRECCIÓN: Chequeo adicional si companyId es obligatorio ---
