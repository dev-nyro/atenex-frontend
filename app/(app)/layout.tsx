--- conflicted
+++ resolved
@@ -12,12 +12,7 @@
 // import { removeToken } from '@/lib/auth/helpers';
 
 export default function AppLayout({ children }: { children: React.ReactNode }) {
-<<<<<<< HEAD
-  // Usar session y user del hook actualizado
-  const { user, session, isLoading, signOut } = useAuth();
-=======
   const { user, isLoading, token, logout } = useAuth();
->>>>>>> 0318e120
   const router = useRouter();
   const [isSidebarCollapsed, setIsSidebarCollapsed] = useState(false);
   const bypassAuth = process.env.NEXT_PUBLIC_BYPASS_AUTH === 'true';
