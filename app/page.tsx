// File: app/page.tsx
"use client";

import React from 'react';
import { Button } from '@/components/ui/button';
import { useRouter } from 'next/navigation';
import { APP_NAME } from '@/lib/constants';
import { useAuth } from '@/lib/hooks/useAuth'; // Hook actualizado
import EmailConfirmationHandler from '@/components/auth/email-confirmation-handler';
import { cn } from '@/lib/utils';
import { Loader2 } from 'lucide-react'; // Para estado de carga

export default function HomePage() {
  const router = useRouter();
  // --- CORRECCIÓN: Usar 'session' e 'isLoading' del hook useAuth ---
  const { session, isLoading: isAuthLoading } = useAuth();
  // ---------------------------------------------------------------

  // Determinar si el usuario está autenticado basado en la sesión
  // Solo consideramos autenticado si NO está cargando Y hay sesión
  const isAuthenticated = !isAuthLoading && !!session;

  return (
    <div className="flex flex-col min-h-screen bg-background">
      {/* Header/Navigation */}
      <header className="sticky top-0 z-50 bg-background/95 backdrop-blur-md border-b">
<<<<<<< HEAD
        <div className="container flex items-center justify-between h-16 py-4 px-4 md:px-6">
          {/* --- CORRECCIÓN: Usar Link de Next o router.push para navegación SPA --- */}
          <button onClick={() => router.push('/')} className="font-bold text-2xl text-primary focus:outline-none focus:ring-2 focus:ring-ring rounded-sm">
            {APP_NAME}
          </button>
          {/* -------------------------------------------------------------------- */}
          <nav className="flex items-center space-x-2 sm:space-x-4">
            <LinkButton href="/">Home</LinkButton>
            <LinkButton href="/about">About</LinkButton>
            <LinkButton href="/contact">Contact</LinkButton>
            <div className="ml-2"> {/* Contenedor para botón de Login/App */}
                {/* --- CORRECCIÓN: Mostrar estado de carga o botón correspondiente --- */}
                {isAuthLoading ? (
                    <Button variant="secondary" disabled={true} size="sm">
                        <Loader2 className="h-4 w-4 animate-spin" />
                    </Button>
                ) : isAuthenticated ? (
                    <Button variant="secondary" onClick={() => router.push('/chat')} size="sm">
                        Go to App
                    </Button>
                ) : (
                    <Button
                        onClick={() => router.push('/login')}
                        size="sm" // Hacerlo consistente con el botón "Go to App"
                        className={cn(
                            "transition-colors duration-150",
                            "hover:bg-primary/90 focus-visible:ring-2 focus-visible:ring-ring focus-visible:ring-offset-2"
                        )}
                    >
                        Login
                    </Button>
                )}
                {/* --------------------------------------------------------------- */}
            </div>
=======
        <div className="container flex items-center justify-between h-16 py-4 px-4">
          <a href="/" className="font-bold text-2xl text-primary">{APP_NAME}</a>
          <nav className="flex items-center space-x-4 sm:space-x-6 lg:space-x-8">
            <LinkButton href="/">Inicio</LinkButton>
            <LinkButton href="/about">Nosotros</LinkButton>
            <LinkButton href="/contact">Contacto</LinkButton>
            {token ?
              <Button variant="secondary" onClick={() => router.push('/chat')} className="ml-2">
                Ir a la App
              </Button>
              :
              <Button onClick={() => router.push('/login')}>
                Iniciar sesión
              </Button>
            }

>>>>>>> a7a5fcab
          </nav>
        </div>
      </header>

      {/* Main Content */}
      <main className="container mx-auto px-4 py-16 md:py-24 flex-1">
        <section className="text-center">
          <h1 className="text-4xl sm:text-5xl md:text-6xl font-bold text-foreground mb-6">
            Desbloquea el Conocimiento de tu Empresa con <span className="text-primary">{APP_NAME}</span>
          </h1>
<<<<<<< HEAD
          <p className="text-lg text-muted-foreground mb-8 max-w-3xl mx-auto">
            Ask questions in natural language and get instant answers based on your organization's collective knowledge.
          </p>
          {/* --- CORRECCIÓN: Botón principal también debe considerar isLoading --- */}
          {isAuthLoading ? (
               <Button size="lg" disabled={true}>
                    <Loader2 className="mr-2 h-5 w-5 animate-spin" /> Loading...
               </Button>
          ) : (
            <Button
                size="lg"
                onClick={() => isAuthenticated ? router.push('/chat') : router.push('/register')}
                className={cn(
                    "transition-colors duration-150",
                    "hover:bg-primary/90 focus-visible:ring-2 focus-visible:ring-ring focus-visible:ring-offset-2"
                )}
            >
                {isAuthenticated ? 'Go to Chat' : 'Get Started'}
            </Button>
          )}
          {/* --------------------------------------------------------------- */}
        </section>

        {/* Sección de Features (sin cambios) */}
        <section className="mt-16 grid grid-cols-1 md:grid-cols-3 gap-8">
          <FeatureCard title="Intelligent Search" description="Find information quickly using natural language queries." />
          <FeatureCard title="Centralized Knowledge" description="Access all your organization's documents in one place." />
          <FeatureCard title="Improved Productivity" description="Empower your team with faster access to relevant insights." />
=======
          <p className="text-lg text-muted-foreground mb-8">
            Haz preguntas en lenguaje natural y obtén respuestas instantáneas basadas en el conocimiento colectivo de tu organización.
          </p>
          <Button size="lg" onClick={() => token ? router.push('/chat') : router.push('/register')}>
            {token ? 'Ir al Chat' : 'Comenzar'}
          </Button>
        </section>

        <section className="mt-16 grid grid-cols-1 md:grid-cols-2 lg:grid-cols-3 gap-8">
          {/* Feature Cards - replace with actual feature descriptions */}
          <FeatureCard title="Búsqueda Inteligente" description="Encuentra la información que necesitas rápida y fácilmente usando consultas en lenguaje natural." />
          <FeatureCard title="Conocimiento Centralizado" description="Accede a todo el conocimiento colectivo de tu organización en un solo lugar, eliminando los silos de información." />
          <FeatureCard title="Productividad Mejorada" description="Empodera a tu equipo para tomar mejores decisiones con un acceso más rápido a información relevante." />
>>>>>>> a7a5fcab
        </section>

        {/* Handler para confirmación de email (se mantiene igual en su lógica interna) */}
        <EmailConfirmationHandler />
      </main>

      {/* Footer (sin cambios) */}
      <footer className="bg-secondary/10 border-t py-8">
<<<<<<< HEAD
        <div className="container text-center text-muted-foreground text-sm">
          © {new Date().getFullYear()} {APP_NAME}. All rights reserved.
=======
        <div className="container text-center text-muted-foreground">
          © {new Date().getFullYear()} Atenex. Todos los derechos reservados.
>>>>>>> a7a5fcab
        </div>
      </footer>
    </div>
  );
}

// Reusable Link Button Component (sin cambios)
function LinkButton({ href, children }: { href: string; children: React.ReactNode }) {
  const router = useRouter();
  return (
    <Button
        variant="link"
        onClick={() => router.push(href)}
        className={cn("text-sm sm:text-base", "hover:text-primary/80 focus:outline-none focus:ring-2 focus:ring-ring rounded-sm")}
     >
      {children}
    </Button>
  );
}

// Reusable Feature Card Component (sin cambios)
function FeatureCard({ title, description }: { title: string; description: string }) {
  return (
    <div className="p-6 rounded-lg shadow-md bg-card hover:shadow-lg transition-shadow duration-200 border">
      <h3 className="text-xl font-semibold text-foreground mb-2">{title}</h3>
      <p className="text-muted-foreground">{description}</p>
    </div>
  );
}<|MERGE_RESOLUTION|>--- conflicted
+++ resolved
@@ -24,7 +24,6 @@
     <div className="flex flex-col min-h-screen bg-background">
       {/* Header/Navigation */}
       <header className="sticky top-0 z-50 bg-background/95 backdrop-blur-md border-b">
-<<<<<<< HEAD
         <div className="container flex items-center justify-between h-16 py-4 px-4 md:px-6">
           {/* --- CORRECCIÓN: Usar Link de Next o router.push para navegación SPA --- */}
           <button onClick={() => router.push('/')} className="font-bold text-2xl text-primary focus:outline-none focus:ring-2 focus:ring-ring rounded-sm">
@@ -59,24 +58,6 @@
                 )}
                 {/* --------------------------------------------------------------- */}
             </div>
-=======
-        <div className="container flex items-center justify-between h-16 py-4 px-4">
-          <a href="/" className="font-bold text-2xl text-primary">{APP_NAME}</a>
-          <nav className="flex items-center space-x-4 sm:space-x-6 lg:space-x-8">
-            <LinkButton href="/">Inicio</LinkButton>
-            <LinkButton href="/about">Nosotros</LinkButton>
-            <LinkButton href="/contact">Contacto</LinkButton>
-            {token ?
-              <Button variant="secondary" onClick={() => router.push('/chat')} className="ml-2">
-                Ir a la App
-              </Button>
-              :
-              <Button onClick={() => router.push('/login')}>
-                Iniciar sesión
-              </Button>
-            }
-
->>>>>>> a7a5fcab
           </nav>
         </div>
       </header>
@@ -87,9 +68,8 @@
           <h1 className="text-4xl sm:text-5xl md:text-6xl font-bold text-foreground mb-6">
             Desbloquea el Conocimiento de tu Empresa con <span className="text-primary">{APP_NAME}</span>
           </h1>
-<<<<<<< HEAD
-          <p className="text-lg text-muted-foreground mb-8 max-w-3xl mx-auto">
-            Ask questions in natural language and get instant answers based on your organization's collective knowledge.
+          <p className="text-lg text-muted-foreground mb-8">
+            Haz preguntas en lenguaje natural y obtén respuestas instantáneas basadas en el conocimiento colectivo de tu organización.
           </p>
           {/* --- CORRECCIÓN: Botón principal también debe considerar isLoading --- */}
           {isAuthLoading ? (
@@ -111,26 +91,11 @@
           {/* --------------------------------------------------------------- */}
         </section>
 
-        {/* Sección de Features (sin cambios) */}
-        <section className="mt-16 grid grid-cols-1 md:grid-cols-3 gap-8">
-          <FeatureCard title="Intelligent Search" description="Find information quickly using natural language queries." />
-          <FeatureCard title="Centralized Knowledge" description="Access all your organization's documents in one place." />
-          <FeatureCard title="Improved Productivity" description="Empower your team with faster access to relevant insights." />
-=======
-          <p className="text-lg text-muted-foreground mb-8">
-            Haz preguntas en lenguaje natural y obtén respuestas instantáneas basadas en el conocimiento colectivo de tu organización.
-          </p>
-          <Button size="lg" onClick={() => token ? router.push('/chat') : router.push('/register')}>
-            {token ? 'Ir al Chat' : 'Comenzar'}
-          </Button>
-        </section>
-
         <section className="mt-16 grid grid-cols-1 md:grid-cols-2 lg:grid-cols-3 gap-8">
           {/* Feature Cards - replace with actual feature descriptions */}
           <FeatureCard title="Búsqueda Inteligente" description="Encuentra la información que necesitas rápida y fácilmente usando consultas en lenguaje natural." />
           <FeatureCard title="Conocimiento Centralizado" description="Accede a todo el conocimiento colectivo de tu organización en un solo lugar, eliminando los silos de información." />
           <FeatureCard title="Productividad Mejorada" description="Empodera a tu equipo para tomar mejores decisiones con un acceso más rápido a información relevante." />
->>>>>>> a7a5fcab
         </section>
 
         {/* Handler para confirmación de email (se mantiene igual en su lógica interna) */}
@@ -139,13 +104,8 @@
 
       {/* Footer (sin cambios) */}
       <footer className="bg-secondary/10 border-t py-8">
-<<<<<<< HEAD
-        <div className="container text-center text-muted-foreground text-sm">
-          © {new Date().getFullYear()} {APP_NAME}. All rights reserved.
-=======
         <div className="container text-center text-muted-foreground">
           © {new Date().getFullYear()} Atenex. Todos los derechos reservados.
->>>>>>> a7a5fcab
         </div>
       </footer>
     </div>
