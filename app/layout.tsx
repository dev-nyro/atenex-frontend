// File: app/layout.tsx
import type { Metadata } from "next";
import { Inter } from "next/font/google";
import "./globals.css";
import { cn } from "@/lib/utils";
import { ThemeProvider } from "@/components/theme-provider";
import { AuthProvider } from "@/lib/hooks/useAuth";
<<<<<<< HEAD
// (*) Ensure this import points to sonner's Toaster
=======
>>>>>>> a7a5fcab
import { Toaster } from "@/components/ui/sonner";

const inter = Inter({ subsets: ["latin"], variable: "--font-sans" });

export const metadata: Metadata = {
  title: "Atenex - Consulta de Conocimiento Empresarial",
  description: "Consulta tu base de conocimiento empresarial usando lenguaje natural.",
};

export default function RootLayout({
  children,
}: Readonly<{
  children: React.ReactNode;
}>) {
  return (
    <html lang="es" suppressHydrationWarning>
      <body
        className={cn(
          "min-h-screen bg-background font-sans antialiased",
          inter.variable
        )}
      >
        <AuthProvider>
          <ThemeProvider
            attribute="class"
            defaultTheme="system" // Or your preferred default
            enableSystem
            disableTransitionOnChange
          >
            {children}
<<<<<<< HEAD
            {/* (*) Ensure this Toaster component is rendered */}
            <Toaster richColors position="top-right" /> {/* Added richColors and position */}
=======
            <Toaster />
>>>>>>> a7a5fcab
          </ThemeProvider>
        </AuthProvider>
      </body>
    </html>
  );
}<|MERGE_RESOLUTION|>--- conflicted
+++ resolved
@@ -5,10 +5,6 @@
 import { cn } from "@/lib/utils";
 import { ThemeProvider } from "@/components/theme-provider";
 import { AuthProvider } from "@/lib/hooks/useAuth";
-<<<<<<< HEAD
-// (*) Ensure this import points to sonner's Toaster
-=======
->>>>>>> a7a5fcab
 import { Toaster } from "@/components/ui/sonner";
 
 const inter = Inter({ subsets: ["latin"], variable: "--font-sans" });
@@ -39,12 +35,8 @@
             disableTransitionOnChange
           >
             {children}
-<<<<<<< HEAD
             {/* (*) Ensure this Toaster component is rendered */}
             <Toaster richColors position="top-right" /> {/* Added richColors and position */}
-=======
-            <Toaster />
->>>>>>> a7a5fcab
           </ThemeProvider>
         </AuthProvider>
       </body>
