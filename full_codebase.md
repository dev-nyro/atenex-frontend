# Project Structure

```
atenex-frontend/
├── .env.local
├── .gitignore
├── app
│   ├── (app)
│   │   ├── chat
│   │   │   └── [[...chatId]]
│   │   │       └── page.tsx
│   │   ├── knowledge
│   │   │   └── page.tsx
│   │   ├── layout.tsx
│   │   └── settings
│   │       └── page.tsx
│   ├── (auth)
│   │   ├── layout.tsx
│   │   ├── login
│   │   │   └── page.tsx
│   │   └── register
│   │       └── page.tsx
│   ├── about
│   │   └── page.tsx
│   ├── api
<<<<<<< HEAD
│   │   └── auth
│   │       └── logout
│   │           └── route.ts
=======
>>>>>>> 2d3983a1
│   ├── contact
│   │   └── page.tsx
│   ├── globals.css
│   ├── layout.tsx
│   └── page.tsx
├── components
│   ├── auth
│   │   ├── email-confirmation-handler.tsx
│   │   ├── login-form.tsx
│   │   └── register-form.tsx
│   ├── chat
│   │   ├── chat-history.tsx
│   │   ├── chat-input.tsx
│   │   ├── chat-interface.tsx
│   │   ├── chat-message.tsx
│   │   └── retrieved-documents-panel.tsx
│   ├── knowledge
│   │   ├── document-status-list.tsx
│   │   └── file-uploader.tsx
│   ├── layout
│   │   ├── header.tsx
│   │   └── sidebar.tsx
│   ├── theme-palette-button.tsx
│   ├── theme-provider.tsx
│   ├── theme-toggle.tsx
│   └── ui
│       ├── alert-dialog.tsx
│       ├── alert.tsx
│       ├── avatar.tsx
│       ├── badge.tsx
│       ├── button.tsx
│       ├── card.tsx
│       ├── dialog.tsx
│       ├── dropdown-menu.tsx
│       ├── input.tsx
│       ├── label.tsx
│       ├── progress.tsx
│       ├── resizable.tsx
│       ├── scroll-area.tsx
│       ├── separator.tsx
│       ├── skeleton.tsx
│       ├── sonner.tsx
│       ├── table.tsx
│       ├── textarea.tsx
│       └── tooltip.tsx
├── components.json
├── export-codebase.py
├── lib
│   ├── api.ts
│   ├── auth
│   │   └── helpers.ts
│   ├── constants.ts
│   ├── hooks
│   │   └── useAuth.tsx
│   └── utils.ts
├── next-env.d.ts
├── next.config.mjs
├── package.json
├── postcss.config.js
├── tailwind.config.js
└── tsconfig.json
```

# Full Codebase

## File: `next.config.mjs`
```mjs
// File: next.config.mjs
/** @type {import('next').NextConfig} */
const nextConfig = {
    // reactStrictMode: true is the default in Next.js 14 and generally recommended
    transpilePackages: ['@radix-ui/react-dialog'],
    reactStrictMode: true,
  
    env: {
      NEXT_PUBLIC_SUPABASE_URL: process.env.NEXT_PUBLIC_SUPABASE_URL,
      NEXT_PUBLIC_SUPABASE_ANON_KEY: process.env.NEXT_PUBLIC_SUPABASE_ANON_KEY,
    },
  };
  
  export default nextConfig;
```

## File: `package.json`
```json
{
  "name": "atenex-frontend",
  "version": "0.1.0",
  "private": true,
  "scripts": {
    "dev": "next dev",
    "build": "next build",
    "start": "next start",
    "lint": "next lint"
  },
  "dependencies": {
    "@hookform/resolvers": "^4.1.3",
    "@radix-ui/react-alert-dialog": "^1.1.6",
    "@radix-ui/react-avatar": "^1.1.3",
    "@radix-ui/react-dialog": "^1.1.6",
    "@radix-ui/react-dropdown-menu": "^2.1.6",
    "@radix-ui/react-label": "^2.1.2",
    "@radix-ui/react-progress": "^1.1.2",
    "@radix-ui/react-scroll-area": "^1.2.3",
    "@radix-ui/react-separator": "^1.1.2",
    "@radix-ui/react-slot": "^1.1.2",
    "@radix-ui/react-toast": "^1.2.6",
    "@radix-ui/react-tooltip": "^1.1.8",
    "@supabase/supabase-js": "^2.49.4",
    "class-variance-authority": "^0.7.1",
    "clsx": "^2.1.1",
    "jsonwebtoken": "^9.0.2",
    "jwt-decode": "^4.0.0",
    "lucide-react": "^0.486.0",
    "next": "^15.2.4",
    "next-themes": "^0.4.6",
    "react": "^19.1.0",
    "react-dom": "^19.1.0",
    "react-dropzone": "^14.3.8",
    "react-hook-form": "^7.55.0",
    "react-markdown": "^10.1.0",
    "react-resizable-panels": "^2.1.7",
    "remark-gfm": "^4.0.1",
    "sonner": "^2.0.2",
    "tailwind-merge": "^3.1.0",
    "tailwindcss-animate": "^1.0.7",
    "tw-animate-css": "^1.2.5",
    "zod": "^3.24.2"
  },
  "devDependencies": {
    "@tailwindcss/postcss": "^4.0.0",
    "@tailwindcss/typography": "^0.5.16",
    "@types/jsonwebtoken": "^9.0.9",
    "@types/node": "^22.13.14",
    "@types/react": "^19.0.12",
    "@types/react-dom": "^19.0.4",
    "@types/react-dropzone": "^4.2.2",
    "autoprefixer": "^10.4.21",
    "eslint": "^9.23.0",
    "eslint-config-next": "^15.2.4",
    "postcss": "^8.5.3",
    "tailwindcss": "^4.0.17",
    "typescript": "^5.8.2"
  }
}

```

## File: `tsconfig.json`
```json
{
  "compilerOptions": {
    "target": "es5",
    "lib": ["dom", "dom.iterable", "esnext"],
    "allowJs": true,
    "skipLibCheck": true,
    "strict": true,
    "forceConsistentCasingInFileNames": true, 
    "noEmit": true,
    "esModuleInterop": true,
    "module": "esnext",
    "moduleResolution": "bundler",
    "resolveJsonModule": true,
    "isolatedModules": true,
    "jsx": "preserve",
    "incremental": true,
    "plugins": [
      {
        "name": "next"
      }
    ],
    "paths": {
      "@/*": ["./*"]
    }
  },
  "include": ["next-env.d.ts", "**/*.ts", "**/*.tsx", ".next/types/**/*.ts"],
  "exclude": ["node_modules"]
}
```

## File: `tailwind.config.js`
```js
/** @type {import('tailwindcss').Config} */
module.exports = {
  darkMode: ["class"],
  content: [
    './pages/**/*.{ts,tsx}',
    './components/**/*.{ts,tsx}',
    './app/**/*.{ts,tsx,mdx}',
    './src/**/*.{ts,tsx,mdx}', // Si usas src/
    './components/theme-palette-button.tsx',
    ],
  prefix: "",
  theme: {
    container: {
      center: true,
      padding: "2rem",
      screens: {
        "2xl": "1400px",
      },
    },
    extend: {
       fontFamily: {
         sans: ["var(--font-sans)", "system-ui", "sans-serif"],
       },
      
      borderRadius: {
        lg: "var(--radius)",
        md: "calc(var(--radius) - 2px)",
        sm: "calc(var(--radius) - 4px)",
      },
      keyframes: {
        "accordion-down": {
          from: { height: "0" },
          to: { height: "var(--radix-accordion-content-height)" },
        },
        "accordion-up": {
          from: { height: "var(--radix-accordion-content-height)" },
          to: { height: "0" },
        },
      },
      animation: {
        "accordion-down": "accordion-down 0.2s ease-out",
        "accordion-up": "accordion-up 0.2s ease-out",
      },
       // Add prose styles for markdown rendering
       typography: (theme) => ({
        DEFAULT: {
          css: {
            '--tw-prose-body': 'var(--foreground)',
            '--tw-prose-headings': 'var(--foreground)',
            '--tw-prose-lead': 'var(--muted-foreground)',
            '--tw-prose-links': 'var(--primary)',
            '--tw-prose-bold': 'var(--foreground)',
            '--tw-prose-counters': 'var(--muted-foreground)',
            '--tw-prose-bullets': 'var(--muted-foreground)',
            '--tw-prose-hr': 'var(--border)',
            '--tw-prose-quotes': 'var(--foreground)',
            '--tw-prose-quote-borders': 'var(--border)',
            '--tw-prose-captions': 'var(--muted-foreground)',
            '--tw-prose-code': 'var(--foreground)',
            '--tw-prose-pre-code': 'var(--foreground)',
            '--tw-prose-pre-bg': 'var(--muted)',
            '--tw-prose-th-borders': 'var(--border)',
            '--tw-prose-td-borders': 'var(--border)',
            '--tw-prose-invert-body': 'var(--foreground)', // Assuming foreground is light in dark mode
            '--tw-prose-invert-headings': 'var(--foreground)',
            '--tw-prose-invert-lead': 'var(--muted-foreground)',
            '--tw-prose-invert-links': 'var(--primary)',
            '--tw-prose-invert-bold': 'var(--foreground)',
            '--tw-prose-invert-counters': 'var(--muted-foreground)',
            '--tw-prose-invert-bullets': 'var(--muted-foreground)',
            '--tw-prose-invert-hr': 'var(--border)',
            '--tw-prose-invert-quotes': 'var(--foreground)',
            '--tw-prose-invert-quote-borders': 'var(--border)',
            '--tw-prose-invert-captions': 'var(--muted-foreground)',
            '--tw-prose-invert-code': 'var(--foreground)',
            '--tw-prose-invert-pre-code': 'var(--foreground)',
            '--tw-prose-invert-pre-bg': 'var(--muted)',
            '--tw-prose-invert-th-borders': 'var(--border)',
            '--tw-prose-invert-td-borders': 'var(--border)',
            // Customizations
            code: {
                padding: '0.2em 0.4em',
                margin: '0',
                fontSize: '85%',
                backgroundColor: 'hsl(var(--muted))',
                borderRadius: '0.25rem',
                fontWeight: '400', // Ensure code block text isn't bold by default
                color: 'inherit' // Inherit color
            },
            'code::before': { content: 'none' }, // Remove default quotes around inline code
            'code::after': { content: 'none' },
            pre: {
                 fontWeight: '400', // Ensure pre block text isn't bold
                 color: 'inherit', // Inherit color
                 backgroundColor: 'hsl(var(--muted))', // Match inline code bg
                 padding: theme('padding.4'),
                 borderRadius: theme('borderRadius.sm'),
                 overflowX: 'auto',
            },
            'pre code': { // Style code specifically inside pre blocks
                 backgroundColor: 'transparent', // No background for code inside pre
                 padding: '0',
                 margin: '0',
                 fontSize: 'inherit', // Inherit font size from pre
                 color: 'inherit', // Inherit color from pre
                 fontWeight: 'inherit', // Inherit font weight
             },
            'pre code::before': { content: 'none' }, // Remove quotes for code inside pre
            'pre code::after': { content: 'none' },
          },
        },
      }),
    },
  },
  plugins: [require("tailwindcss-animate"), require('@tailwindcss/typography')],
}
```

## File: `postcss.config.js`
```js
module.exports = {
  plugins: {
    '@tailwindcss/postcss': {},
    autoprefixer: {},
  },
}
```

## File: `.env.local`
```local
# Environment variables for local development

# Base URL of your deployed API Gateway (REQUIRED for API calls to work)
# Example: http://localhost:8080 if running gateway locally
# Example: https://your-gateway-dev.example.com if deployed
NEXT_PUBLIC_API_GATEWAY_URL=http://localhost:9999  # Una URL falsa
NEXT_PUBLIC_SUPABASE_URL=https://ymsilkrhstwxikjiqqog.supabase.co
NEXT_PUBLIC_SUPABASE_ANON_KEY=eyJhbGciOiJIUzI1NiIsInR5cCI6IkpXVCJ9.eyJpc3MiOiJzdXBhYmFzZSIsInJlZiI6Inltc2lsa3Joc3R3eGlramlxcW9nIiwicm9sZSI6ImFub24iLCJpYXQiOjE3NDI5NDAzOTIsImV4cCI6MjA1ODUxNjM5Mn0.s-RgS3tBAHl5UIZqoiPc8bGy2Kz3cktbDpjJkdvz0Jk
# Add other environment variables needed by your app here
# Example: NEXT_PUBLIC_SOME_CONFIG=value
JWT_SECRET=d698c43f3db9fc7a47ac0a49f159d21296d49636a9d5bf2f592e5308374e5be6
NEXT_PUBLIC_USE_MOCK_AUTH=true
```

## File: `.gitignore`
```
# See https://help.github.com/articles/ignoring-files/ for more about ignoring files.

# Dependencies
/node_modules
/.pnp
.pnp.js

# Testing
/coverage

# Next.js build output
/.next/
/out/

# Production build files
/build

# Static export files
/export

# Miscellaneous
.DS_Store
*.pem

# Nodejs dependency updates
npm-debug.log*
yarn-debug.log*
yarn-error.log*
pnpm-debug.log*

# Local environment variables
.env.local
.env.development.local
.env.test.local
.env.production.local

# Operating System Files
Thumbs.db
ehthumbs.db
ehthumbs_vista.db
*.stackdump

# IDE config files
.idea/
*.suo
*.ntvs*
*.njsproj
*.sln
*.sw?
.vscode/*
!.vscode/settings.json
!.vscode/tasks.json
!.vscode/launch.json
!.vscode/extensions.json
*.code-workspace

# Typescript cache
*.tsbuildinfo

# Optional eslint cache
.eslintcache

# Optional REPL history
.node_repl_history

# Turbo Repo
.turbo

# Drizzle Migration files (optional)
# drizzle/*
# !drizzle/meta/_journal

# Output of sensitive data extraction tool (e.g., git-secrets)
*.secret.*

# Optional VS Code files for debugging etc.
.history/
```

## File: `app/(app)/chat/[[...chatId]]/page.tsx`
```tsx
// File: app/(app)/chat/[[...chatId]]/page.tsx
"use client";

import React, { useState, useEffect, useRef, useCallback } from 'react';
import { useParams, useRouter } from 'next/navigation';
import { Button } from '@/components/ui/button';
import { ScrollArea } from '@/components/ui/scroll-area';
import { ChatInput } from '@/components/chat/chat-input';
import { ChatMessage, Message } from '@/components/chat/chat-message';
import { RetrievedDocumentsPanel } from '@/components/chat/retrieved-documents-panel';
import { ResizableHandle, ResizablePanel, ResizablePanelGroup } from "@/components/ui/resizable";
import {
    postQuery,
    getChatMessages,
    RetrievedDoc, // Use the frontend type defined/exported in api.ts
    ApiError,
    mapApiMessageToFrontend, // Import the mapping function for messages
    mapApiSourcesToFrontend // *** AÑADIR ESTA IMPORTACIÓN ***
} from '@/lib/api';
import { toast } from "sonner";
import { PanelRightClose, PanelRightOpen, BrainCircuit, Loader2, AlertCircle } from 'lucide-react';
import { Skeleton } from '@/components/ui/skeleton';
import { useAuth } from '@/lib/hooks/useAuth'; // Import useAuth

// Initial message for new chats or when history is empty
const welcomeMessage: Message = {
    id: 'initial-welcome',
    role: 'assistant',
    content: 'Hello! How can I help you query your knowledge base today?',
    created_at: new Date().toISOString(), // Add a timestamp
};

export default function ChatPage() {
  const params = useParams();
  const router = useRouter();
  const { token } = useAuth(); // Check if user is logged in

  // Extract chatId, ensuring it's a string or undefined
  // Take only the first element if it's an array (robustness for [[...chatId]])
  const chatIdParam = params.chatId ? (Array.isArray(params.chatId) ? params.chatId[0] : params.chatId) : undefined;
  const [chatId, setChatId] = useState<string | undefined>(chatIdParam);

  const [messages, setMessages] = useState<Message[]>([welcomeMessage]);
  const [retrievedDocs, setRetrievedDocs] = useState<RetrievedDoc[]>([]);
  const [isSending, setIsSending] = useState(false); // Renamed from isLoading for clarity
  const [isLoadingHistory, setIsLoadingHistory] = useState(false);
  const [historyError, setHistoryError] = useState<string | null>(null);
  const [isPanelOpen, setIsPanelOpen] = useState(true);
  const scrollAreaRef = useRef<HTMLDivElement>(null);
  // Ref to track if the current URL's chatId has already been fetched
  const fetchedChatIdRef = useRef<string | undefined>(undefined);

  // Update chatId state if the param changes (e.g., navigation)
  useEffect(() => {
    setChatId(chatIdParam);
  }, [chatIdParam]);

<<<<<<< HEAD
  // Load chat history from API based on chatId
  useEffect(() => {
    // Only fetch if:
    // 1. User is logged in (token exists)
    // 2. A chatId is present in the state
    // 3. We haven't already fetched for this specific chatId
    if (token && chatId && fetchedChatIdRef.current !== chatId) {
      console.log(`ChatPage: Fetching history for chat ID: ${chatId}`);
      setIsLoadingHistory(true);
      setHistoryError(null);
      fetchedChatIdRef.current = chatId; // Mark this ID as being fetched

      getChatMessages(chatId)
        .then(apiMessages => {
            // Sort messages by creation time ascending (oldest first)
           apiMessages.sort((a, b) => new Date(a.created_at).getTime() - new Date(b.created_at).getTime());
           const mappedMessages = apiMessages.map(mapApiMessageToFrontend);

           if (mappedMessages.length > 0) {
                setMessages(mappedMessages);
                console.log(`ChatPage: Loaded ${mappedMessages.length} messages for chat ${chatId}.`);
           } else {
                // Chat exists but has no messages (or API returned empty)
                setMessages([welcomeMessage]); // Start with welcome message
                console.log(`ChatPage: Chat ${chatId} has no messages. Displaying welcome message.`);
           }
        })
        .catch(error => {
          console.error(`ChatPage: Failed to load chat history for ${chatId}:`, error);
          let message = "Error loading chat history.";
          if (error instanceof ApiError) {
              message = error.message || message;
              if (error.status === 404) {
                  message = "Chat not found or you don't have access.";
                  // Redirect to base chat page if not found
                  toast.error("Chat Not Found", { description: message });
                  router.replace('/chat');
                  return; // Stop further processing in this effect
              } else if (error.status === 401) {
                   message = "Authentication error. Please log in again.";
                   // Optionally trigger logout or redirect to login
                   router.push('/login'); // Example redirect
              }
          } else if (error instanceof Error) {
              message = error.message;
          }
          setHistoryError(message);
          setMessages([welcomeMessage]); // Show welcome message on error
          toast.error("Failed to Load Chat", { description: message });
        })
        .finally(() => {
          setIsLoadingHistory(false);
        });

    } else if (!chatId) {
      // Reset for the '/chat' page (new chat state)
      console.log("ChatPage: No chatId, preparing for new chat.");
      setMessages([welcomeMessage]);
      setRetrievedDocs([]);
      setIsLoadingHistory(false);
      setHistoryError(null);
      fetchedChatIdRef.current = undefined; // Reset fetch flag
    } else if (!token) {
         console.log("ChatPage: User not authenticated, cannot load history.");
         setIsLoadingHistory(false);
         setHistoryError("Please log in to view chat history.");
         setMessages([welcomeMessage]); // Show welcome message
         fetchedChatIdRef.current = undefined;
=======
    if (chatId) {
      console.log(`Loading history for chat: ${chatId}`);
      // --- TODO: Fetch actual messages ---
      // .catch(err => {
      //     // (+) Adaptar toast si se usa aquí
      //     toast.error("Failed to load chat history", { description: err.message });
      //  })
      setMessages([
           { id: 'initial-1', role: 'assistant', content: `Welcome back to chat ${chatId}. Ask me anything!` }
      ]);
    } else {
      setMessages(initialMessages);
>>>>>>> 2d3983a1
    }

  // Depend on chatId (state) and token
  }, [chatId, token, router]); // Add router to dependencies

  // Scroll to bottom when messages change or loading starts/stops
  useEffect(() => {
    if (scrollAreaRef.current) {
        const timer = setTimeout(() => {
             if (scrollAreaRef.current) {
                 scrollAreaRef.current.scrollTo({ top: scrollAreaRef.current.scrollHeight, behavior: 'smooth' });
             }
        }, 100);
        return () => clearTimeout(timer);
    }
  }, [messages, isSending, isLoadingHistory]); // Scroll on changes

  const handleSendMessage = useCallback(async (query: string) => {
    if (!query.trim() || isSending || !token) {
        if (!token) toast.error("Authentication Error", { description: "Please log in to send messages." });
        return;
    }

    const userMessage: Message = {
        id: `client-user-${Date.now()}`, // Temporary client-side ID
        role: 'user',
        content: query,
        created_at: new Date().toISOString() // Add timestamp
    };
    setMessages(prev => [...prev, userMessage]);
    setIsSending(true);
    setRetrievedDocs([]);

    const currentChatIdForApi = chatId || null; // Send null to API if chatId is undefined

    try {
      console.log(`ChatPage: Sending query to chat ID: ${currentChatIdForApi}`);
      const response = await postQuery({ query, chat_id: currentChatIdForApi });
      console.log("ChatPage: Received response:", response);

      // --- IMPORTANT: Use the chat_id returned by the API ---
      const returnedChatId = response.chat_id;

      // Create assistant message using a temporary ID or potentially one from backend if available
      const assistantMessage: Message = {
        id: `client-assistant-${Date.now()}`, // Temporary ID
        role: 'assistant',
        content: response.answer,
        // *** CORREGIDO: Usar la función importada mapApiSourcesToFrontend ***
        sources: mapApiSourcesToFrontend(response.retrieved_documents),
        created_at: new Date().toISOString() // Approximate timestamp
      };

      // Update state with assistant message
      setMessages(prev => [...prev, assistantMessage]);
      // *** CORREGIDO: Usar la función importada mapApiSourcesToFrontend ***
      setRetrievedDocs(mapApiSourcesToFrontend(response.retrieved_documents) || []);

      // If it was a new chat, update the URL *without* triggering a full history reload
      if (!currentChatIdForApi && returnedChatId) {
        console.log(`ChatPage: New chat created with ID: ${returnedChatId}. Updating URL.`);
        // Update the internal state *before* replacing URL to prevent refetch
        setChatId(returnedChatId);
        fetchedChatIdRef.current = returnedChatId; // Mark the new ID as "fetched" (since we just created it)
        router.replace(`/chat/${returnedChatId}`, { scroll: false });
      } else if (currentChatIdForApi && returnedChatId !== currentChatIdForApi) {
           // This case shouldn't normally happen with the current backend logic
           console.warn(`Backend returned a different chat ID (${returnedChatId}) than expected (${currentChatIdForApi}). Updating state.`);
           setChatId(returnedChatId);
           fetchedChatIdRef.current = returnedChatId;
           router.replace(`/chat/${returnedChatId}`, { scroll: false });
      }

      // Auto-open panel if closed and docs were retrieved
      if (response.retrieved_documents && response.retrieved_documents.length > 0 && !isPanelOpen) {
         setIsPanelOpen(true);
      }

    } catch (error) {
      console.error("ChatPage: Query failed:", error);
      let errorMessage = "Sorry, I encountered an error trying to answer your question.";
       if (error instanceof ApiError) {
           errorMessage = error.message || `API Error (${error.status})`;
           if (error.status === 401) {
                errorMessage = "Authentication error. Please log in again.";
                // Optional: Trigger logout or redirect
                router.push('/login');
           }
       } else if (error instanceof Error) {
           errorMessage = `Error: ${error.message}`;
       }

      const errorTimestamp = new Date().toISOString();
      const errorMessageObj: Message = {
          id: `error-${errorTimestamp}`,
          role: 'assistant',
          content: errorMessage,
          isError: true,
          created_at: errorTimestamp
      };
      // Add error message to the chat
      setMessages(prev => [...prev, errorMessageObj]);

      toast.error("Query Failed", { description: errorMessage });

    } finally {
      setIsSending(false);
    }
<<<<<<< HEAD
  }, [isSending, chatId, router, token, isPanelOpen]); // Include dependencies
=======
  // (+) Dependencias de useCallback: no se necesita 'toast' para sonner
  }, [isLoading, isPanelOpen]);
>>>>>>> 2d3983a1

  const handlePanelToggle = () => {
        setIsPanelOpen(!isPanelOpen);
    };

  // --- Render Functions for Loading/Error ---
  const renderHistoryLoading = () => (
       <div className="flex flex-col items-center justify-center h-full p-8 text-center">
            <Loader2 className="h-8 w-8 animate-spin text-muted-foreground mb-4" />
            <p className="text-muted-foreground">Loading chat history...</p>
        </div>
  );

  const renderHistoryError = () => (
      <div className="flex flex-col items-center justify-center h-full p-8 text-center">
          <AlertCircle className="h-8 w-8 text-destructive mb-4" />
          <p className="text-destructive font-medium mb-2">Error Loading History</p>
          <p className="text-sm text-muted-foreground mb-4">{historyError}</p>
          {/* Optionally add a retry button - requires refetch logic */}
          {/* <Button variant="outline" size="sm" onClick={retryFetchHistory}>Retry</Button> */}
      </div>
  );

  const renderWelcomeOrMessages = () => {
      if (messages.length === 0 || (messages.length === 1 && messages[0].id === 'initial-welcome' && !chatId)) {
          // Show welcome message only for truly new chats or if history is empty
          return <ChatMessage message={welcomeMessage} />;
      }
      // Otherwise, render the loaded/updated messages
      return messages.map((message) => (
          <ChatMessage key={message.id} message={message} />
      ));
  };

  return (
     <ResizablePanelGroup direction="horizontal" className="h-full max-h-[calc(100vh-theme(space.16))]">
            <ResizablePanel defaultSize={isPanelOpen ? 70 : 100} minSize={50}>
                <div className="flex h-full flex-col relative"> {/* Added relative */}
                    {/* Panel Toggle Button */}
                    <div className="absolute top-2 right-2 z-10">
                        <Button onClick={handlePanelToggle} variant="ghost" size="icon" aria-label={isPanelOpen ? 'Close Sources Panel' : 'Open Sources Panel'}>
                            {isPanelOpen ? <PanelRightClose className="h-5 w-5" /> : <PanelRightOpen className="h-5 w-5" />}
                        </Button>
                    </div>

                    {/* Main Content Area */}
                    <ScrollArea className="flex-1 p-4" ref={scrollAreaRef}>
                         {isLoadingHistory ? (
                            renderHistoryLoading()
                         ) : historyError ? (
                             renderHistoryError()
                         ) : (
                            <div className="space-y-4 pr-4">
                                {renderWelcomeOrMessages()}
                                {/* Show assistant thinking skeleton only when sending */}
                                {isSending && (
                                    <div className="flex items-start space-x-3">
                                        <Skeleton className="h-8 w-8 rounded-full bg-primary/20 flex items-center justify-center">
                                            <BrainCircuit className="h-5 w-5 text-primary"/>
                                        </Skeleton>
                                        <div className="space-y-2 flex-1 pt-1">
                                            <Skeleton className="h-4 w-16" />
                                        </div>
                                    </div>
                                )}
                            </div>
                         )}
                    </ScrollArea>

                    {/* Input Area */}
                    <div className="border-t p-4 bg-muted/30">
                        <ChatInput onSendMessage={handleSendMessage} isLoading={isSending} />
                    </div>
                </div>
            </ResizablePanel>

            {/* Retrieved Documents Panel */}
            {isPanelOpen && (
                <>
                    <ResizableHandle withHandle />
                    <ResizablePanel defaultSize={30} minSize={20} maxSize={40}>
                        {/* Show loading state in panel only when actively sending/waiting for response */}
                        <RetrievedDocumentsPanel documents={retrievedDocs} isLoading={isSending} />
                    </ResizablePanel>
                </>
            )}
        </ResizablePanelGroup>
  );
}
```

## File: `app/(app)/knowledge/page.tsx`
```tsx
import { FileUploader } from '@/components/knowledge/file-uploader';
import { DocumentStatusList } from '@/components/knowledge/document-status-list';
import { Card, CardHeader, CardTitle, CardDescription, CardContent } from '@/components/ui/card';
import { Separator } from '@/components/ui/separator';

export default function KnowledgePage() {
  return (
    <div className="space-y-6">
      <h1 className="text-2xl font-semibold">Knowledge Base Management</h1>

      <Card>
        <CardHeader>
          <CardTitle>Upload Documents</CardTitle>
          <CardDescription>
            Upload new documents (PDF, DOCX, TXT, etc.) to be processed and added to the knowledge base.
          </CardDescription>
        </CardHeader>
        <CardContent>
          <FileUploader />
        </CardContent>
      </Card>

      <Separator />

       <Card>
        <CardHeader>
          <CardTitle>Document Status</CardTitle>
          <CardDescription>
            View the processing status of your uploaded documents.
          </CardDescription>
        </CardHeader>
        <CardContent>
           <DocumentStatusList />
        </CardContent>
      </Card>

    </div>
  );
}
```

## File: `app/(app)/layout.tsx`
```tsx
// File: app/(app)/layout.tsx
"use client";

import React, { useState, useEffect } from 'react';
import { useRouter } from 'next/navigation';
import { Sidebar } from '@/components/layout/sidebar';
import { Header } from '@/components/layout/header'; //Added This Line
import { useAuth } from '@/lib/hooks/useAuth';
import { ResizableHandle, ResizablePanel, ResizablePanelGroup } from "@/components/ui/resizable";
import { cn } from '@/lib/utils';
// (+) AÑADIR ESTA LÍNEA:
import { removeToken } from '@/lib/auth/helpers';

export default function AppLayout({ children }: { children: React.ReactNode }) {
  const { user, isLoading, token } = useAuth();
  const router = useRouter();
  const [isSidebarCollapsed, setIsSidebarCollapsed] = useState(false);

  useEffect(() => {
    if (!isLoading && !token) {
      console.log("AppLayout: No token found, redirecting to login.");
      router.push('/'); // Cambiado a '/'
    }
  }, [isLoading, token, router]);

  // Muestra un spinner mientras se verifica la autenticación
  if (isLoading || (!token && !isLoading)) {
    return (
      <div className="flex h-screen items-center justify-center">
        <div className="animate-spin rounded-full h-12 w-12 border-b-2 border-primary"></div>
        </div>
    );
  }

  // Si no está cargando y no hay usuario/token
  if (!user || !token) {
    console.log("AppLayout: Renderizando null porque no hay usuario/token después de la carga.");
    // Considera redirigir de nuevo aquí como medida extra de seguridad si llega a este punto
    // router.push('/login');
    return null;
  }


  return (
    <div className="flex h-screen bg-secondary/30 dark:bg-muted/30">
      <ResizablePanelGroup
            direction="horizontal"
            className="h-full items-stretch"
        >
          <ResizablePanel
              collapsible
              collapsedSize={4}
              minSize={15}
              maxSize={25}
              defaultSize={20}
              onCollapse={() => setIsSidebarCollapsed(true)}
              onExpand={() => setIsSidebarCollapsed(false)}
              className={cn(
                  "transition-all duration-300 ease-in-out",
                  isSidebarCollapsed ? "min-w-[50px] max-w-[50px]" : "min-w-[200px]"
              )}
          >
              <Sidebar isCollapsed={isSidebarCollapsed} />
          </ResizablePanel>
          <ResizableHandle withHandle />
          <ResizablePanel defaultSize={80} minSize={30}>
              <div className="flex h-full flex-col">
                  <Header />  
                  <main className="flex-1 overflow-y-auto bg-background p-4 md:p-6 lg:p-8">
                      {children}
                  </main>
              </div>
          </ResizablePanel>
      </ResizablePanelGroup>
    </div>
  );
}
```

## File: `app/(app)/settings/page.tsx`
```tsx
// app/(app)/settings/page.tsx
"use client";

import { Card, CardHeader, CardTitle, CardDescription, CardContent } from '@/components/ui/card';
import { Separator } from '@/components/ui/separator';
import { Input } from '@/components/ui/input';
import { Label } from '@/components/ui/label';
import { Button } from '@/components/ui/button';
import { useAuth } from '@/lib/hooks/useAuth';
import { useState, useEffect } from 'react';

// Basic placeholder settings page
export default function SettingsPage() {
    const { user } = useAuth();
    const [name, setName] = useState(user?.name || '');

    useEffect(() => {
        if (user) {
            setName(user.name || '');
        }
    }, [user]);

    const handleNameChange = (event: React.ChangeEvent<HTMLInputElement>) => {
        setName(event.target.value);
    };

    const handleSave = async () => {
        // TODO: Implementar la lógica para guardar los cambios en el perfil del usuario.
        // Esto implicaría hacer una llamada a la API para actualizar el nombre del usuario.
        // Puedes usar la función 'request' de lib/api.ts para hacer la llamada a la API.
        console.log('Saving changes:', { name });
    };

  return (
    <div className="space-y-6">
      <h1 className="text-2xl font-semibold">Settings</h1>

      <Card>
        <CardHeader>
          <CardTitle>Profile</CardTitle>
          <CardDescription>Manage your personal information.</CardDescription>
        </CardHeader>
        <CardContent className="space-y-4">
            <div className="space-y-1">
                 <Label htmlFor="name">Name</Label>
                 <Input id="name" value={name} onChange={handleNameChange} />
            </div>
             <div className="space-y-1">
                 <Label htmlFor="email">Email</Label>
                 <Input id="email" type="email" defaultValue={user?.email} disabled />
            </div>
             <Button onClick={handleSave}>Save Changes</Button>
        </CardContent>
      </Card>

       <Separator />

       <Card>
        <CardHeader>
          <CardTitle>Company Settings</CardTitle>
          <CardDescription>Manage settings related to your company.</CardDescription>
        </CardHeader>
        <CardContent>
           <p className="text-sm text-muted-foreground">Company settings management is not yet implemented.</p>
           {/* Add company settings fields here */}
        </CardContent>
      </Card>

       <Separator />

       <Card>
        <CardHeader>
          <CardTitle>Appearance</CardTitle>
          <CardDescription>Customize the look and feel.</CardDescription>
        </CardHeader>
        <CardContent>
           <p className="text-sm text-muted-foreground">Theme selection is available in the header.</p>
           {/* Add other appearance settings if needed */}
        </CardContent>
      </Card>

    </div>
  );
}
```

## File: `app/(auth)/layout.tsx`
```tsx
import React from 'react';
import Image from 'next/image';
import { APP_NAME } from '@/lib/constants';

export default function AuthLayout({
  children,
}: {
  children: React.ReactNode;
}) {
  return (
    <div className="flex min-h-screen flex-col items-center justify-center bg-gradient-to-br from-secondary via-background to-secondary p-4">
       <div className="mb-8 flex items-center space-x-3">
         {/* Placeholder logo - replace with actual Atenex logo */}
         {/* <Image src="/placeholder.svg?width=40&height=40" alt={`${APP_NAME} Logo`} width={40} height={40} className="text-primary" /> */}
         <span className="text-3xl font-bold text-primary">{APP_NAME}</span>
       </div>
      {children}
    </div>
  );
}
```

## File: `app/(auth)/login/page.tsx`
```tsx
import { LoginForm } from "@/components/auth/login-form";
import { Card, CardHeader, CardTitle, CardDescription, CardContent } from "@/components/ui/card";

export default function LoginPage() {
  return (
    <Card className="w-full max-w-md shadow-lg">
      <CardHeader className="text-center">
        <CardTitle className="text-2xl">Welcome Back!</CardTitle>
        <CardDescription>Sign in to access your Atenex workspace</CardDescription>
      </CardHeader>
      <CardContent>
        <LoginForm />
      </CardContent>
    </Card>
  );
}
```

## File: `app/(auth)/register/page.tsx`
```tsx
import { RegisterForm } from "@/components/auth/register-form";
import { Card, CardHeader, CardTitle, CardDescription, CardContent } from "@/components/ui/card";

export default function RegisterPage() {
  return (
    <Card className="w-full max-w-md shadow-lg">
      <CardHeader className="text-center">
        <CardTitle className="text-2xl">Create Account</CardTitle>
        <CardDescription>Join Atenex and unlock your knowledge</CardDescription>
      </CardHeader>
      <CardContent>
        <RegisterForm />
      </CardContent>
    </Card>
  );
}
```

## File: `app/about/page.tsx`
```tsx
// app/about/page.tsx
"use client"; // Add this line

import React from 'react';
import { Card, CardHeader, CardTitle, CardDescription, CardContent } from "@/components/ui/card";
import { APP_NAME } from '@/lib/constants';
import { Separator } from "@/components/ui/separator";
import { Avatar, AvatarFallback } from "@/components/ui/avatar";
import { Button } from '@/components/ui/button'; // Import the Button component
import { useRouter } from 'next/navigation'; // Import the useRouter hook

const teamMembers = [
    { name: "Demo User 1", role: "Founder", imageUrl: null },
    { name: "Demo User 2", role: "Co-Founder", imageUrl: null },
    { name: "Demo User 3", role: "Lead Engineer", imageUrl: null },
    // Add more team members as needed
];

const milestones = [
    { year: 2023, event: "Atenex founded with a vision for accessible knowledge." },
    // Add more milestones
];

export default function AboutPage() {
    const router = useRouter(); // Initialize the router

  return (
      <div className="container mx-auto p-6 space-y-4">
          <Button variant="link" onClick={() => router.push('/')}>Back to Home</Button> {/* Button to go back */}
          <h1 className="text-3xl font-semibold">About {APP_NAME}</h1>

          <Card>
              <CardHeader>
                  <CardTitle>Our Mission</CardTitle>
                  <CardDescription>
                      Empowering organizations with seamless access to their collective knowledge.
                  </CardDescription>
              </CardHeader>
              <CardContent>
                  <p>
                      We are committed to providing innovative solutions that streamline knowledge management,
                      facilitate informed decision-making, and enhance team productivity.
                  </p>
              </CardContent>
          </Card>

          <Separator />

          <Card>
              <CardHeader>
                  <CardTitle>Our Vision</CardTitle>
                  <CardDescription>
                      To be the leading knowledge query platform, transforming how businesses leverage information.
                  </CardDescription>
              </CardHeader>
              <CardContent>
                  <p>
                      We envision a future where organizations can effortlessly tap into their internal expertise,
                      fostering a culture of continuous learning and growth.
                  </p>
              </CardContent>
          </Card>

          <Separator />

          <Card>
              <CardHeader>
                  <CardTitle>Our Values</CardTitle>
                  <CardDescription>
                      Integrity, Innovation, Collaboration, and Customer Success.
                  </CardDescription>
              </CardHeader>
              <CardContent>
                  <ul className="list-disc list-inside space-y-1">
                      <li>
                          <strong>Integrity:</strong> We uphold the highest ethical standards in all our operations.
                      </li>
                      <li>
                          <strong>Innovation:</strong> We continuously seek new ways to improve our platform and services.
                      </li>
                      <li>
                          <strong>Collaboration:</strong> We believe in working together to achieve shared goals.
                      </li>
                      <li>
                          <strong>Customer Success:</strong> We are dedicated to helping our customers succeed.
                      </li>
                  </ul>
              </CardContent>
          </Card>
          <Separator />

          <Card>
              <CardHeader>
                  <CardTitle>Meet Our Team</CardTitle>
                  <CardDescription>
                      The talented individuals behind {APP_NAME}.
                  </CardDescription>
              </CardHeader>
              <CardContent className="flex justify-center">
                  <div className="grid sm:grid-cols-3 gap-4"> {/* Flex Container for centering */}
                    {teamMembers.map((member) => (
                        <div key={member.name} className="flex flex-col items-center">
                            <Avatar className="h-16 w-16">
                                {member.imageUrl ? (
                                    <img src={member.imageUrl} alt={member.name} />
                                ) : (
                                    <AvatarFallback>{member.name.charAt(0)}</AvatarFallback>
                                )}
                            </Avatar>
                            <div className="mt-2 text-center">
                                <p className="font-medium">{member.name}</p>
                                <p className="text-sm text-muted-foreground">{member.role}</p>
                            </div>
                        </div>
                    ))}
                </div>
              </CardContent>
          </Card>
      </div>
  );
}
```

<<<<<<< HEAD
## File: `app\api\auth\logout\route.ts`
```ts
// Example Backend Route for Logout (Optional)
// Often, logout is handled purely client-side by clearing the token.
// This route could be used for server-side session invalidation if needed.

import { NextResponse } from 'next/server';

export async function POST(request: Request) {
  try {
    console.log("API Route: Logout request received");
    // --- SERVER-SIDE LOGOUT LOGIC (IF ANY) ---
    // e.g., Invalidate refresh tokens, clear server-side session state.
    // For simple JWT, there might be nothing to do here.
    // --- END SERVER-SIDE LOGIC ---

    // Respond with success
    return NextResponse.json({ message: 'Logout successful' });

  } catch (error) {
    console.error("API Route Logout Error:", error);
    return NextResponse.json({ detail: 'An error occurred during logout' }, { status: 500 });
  }
}

// Note: You might also need a GET route or similar to check auth status
// e.g., /api/auth/session which verifies the token and returns user info.
```

## File: `app\contact\page.tsx`
=======
## File: `app/contact/page.tsx`
>>>>>>> 2d3983a1
```tsx
// app/contact/page.tsx
"use client"; // Add this line

import React from 'react';
import { Card, CardHeader, CardTitle, CardDescription, CardContent } from "@/components/ui/card";
import { APP_NAME } from '@/lib/constants';
import { Mail, Phone, MapPin } from 'lucide-react';
import { Separator } from "@/components/ui/separator";
import { Input } from "@/components/ui/input";
import { Label } from "@/components/ui/label";
import { Textarea } from "@/components/ui/textarea";
import { Button } from "@/components/ui/button";
import { useRouter } from 'next/navigation'; // Import the useRouter hook

export default function ContactPage() {
    const router = useRouter(); // Initialize the router

    return (
        <div className="container mx-auto p-6 space-y-4">
            <Button variant="link" onClick={() => router.push('/')}>Back to Home</Button> {/* Button to go back */}
            <h1 className="text-3xl font-semibold">Contact {APP_NAME}</h1>

            <Card>
                <CardHeader>
                    <CardTitle>General Inquiries</CardTitle>
                    <CardDescription>
                        For questions about our platform, features, or pricing.
                    </CardDescription>
                </CardHeader>
                <CardContent className="space-y-3">
                    <div className="flex items-center space-x-2">
                        <Mail className="h-4 w-4 text-muted-foreground" />
                        <a href="mailto:info@example.com">info@example.com</a>
                    </div>
                    <div className="flex items-center space-x-2">
                        <Phone className="h-4 w-4 text-muted-foreground" />
                        <span>(123) 456-7890</span>
                    </div>
                </CardContent>
            </Card>

            <Separator />

            <Card>
                <CardHeader>
                    <CardTitle>Support</CardTitle>
                    <CardDescription>
                        Need help with using the platform? Contact our support team.
                    </CardDescription>
                </CardHeader>
                <CardContent className="space-y-3">
                    <div className="flex items-center space-x-2">
                        <Mail className="h-4 w-4 text-muted-foreground" />
                        <a href="mailto:support@example.com">support@example.com</a>
                    </div>
                </CardContent>
            </Card>

            <Separator />

            <Card>
                <CardHeader>
                    <CardTitle>Contact Form</CardTitle>
                    <CardDescription>Send us a message directly.</CardDescription>
                </CardHeader>
                <CardContent>
                    <form className="grid gap-4">
                        <div className="grid gap-2">
                            <Label htmlFor="name">Your Name</Label>
                            <Input id="name" placeholder="John Doe" type="text" />
                        </div>
                        <div className="grid gap-2">
                            <Label htmlFor="email">Email</Label>
                            <Input id="email" placeholder="johndoe@example.com" type="email" />
                        </div>
                        <div className="grid gap-2">
                            <Label htmlFor="message">Message</Label>
                            <Textarea id="message" placeholder="Write your message here." />
                        </div>
                        <Button>Send Message</Button>
                    </form>
                </CardContent>
            </Card>

            <Separator />

            <Card>
                <CardHeader>
                    <CardTitle>Our Office</CardTitle>
                    <CardDescription>
                        Visit us at our headquarters.
                    </CardDescription>
                </CardHeader>
                <CardContent className="space-y-3">
                    <div className="flex items-center space-x-2">
                        <MapPin className="h-4 w-4 text-muted-foreground" />
                        <span>123 Main Street, Anytown, CA 12345</span>
                    </div>
                    {/* Google Maps Embed or similar here if desired */}
                </CardContent>
            </Card>
        </div>
    );
}
```

## File: `app/globals.css`
```css
/* File: atenex-frontend/app/globals.css */

/* 1. Importa Tailwind v4 */
@import "tailwindcss";

/* 2. Define variables base FUERA del @theme */
/* Variables para el tema claro (:root) */
:root {
    --radius: 0.625rem;
    /* Variables OKLCH */
    --background: oklch(1 0 0);
    --foreground: oklch(0.145 0 0);
    --card: oklch(1 0 0);
    --card-foreground: oklch(0.145 0 0);
    --popover: oklch(1 0 0);
    --popover-foreground: oklch(0.145 0 0);
    --primary: oklch(0.205 0 0); /* Negro por defecto */
    --primary-foreground: oklch(0.985 0 0); /* Blanco */
    --secondary: oklch(0.97 0 0);
    --secondary-foreground: oklch(0.205 0 0);
    --muted: oklch(0.97 0 0);
    --muted-foreground: oklch(0.556 0 0);
    --accent: oklch(0.97 0 0);
    --accent-foreground: oklch(0.205 0 0);
    --destructive: oklch(0.577 0.245 27.325);
    --border: oklch(0.922 0 0);
    --input: oklch(0.922 0 0);
    --ring: oklch(0.708 0 0); /* Color de anillo por defecto */
    /* Variables de Chart */
    --chart-1: oklch(0.646 0.222 41.116);
    --chart-2: oklch(0.6 0.118 184.704);
    --chart-3: oklch(0.398 0.07 227.392);
    --chart-4: oklch(0.828 0.189 84.429);
    --chart-5: oklch(0.769 0.188 70.08);
    /* Variables de Sidebar */
    --sidebar: oklch(0.985 0 0);
    --sidebar-foreground: oklch(0.145 0 0);
    --sidebar-primary: oklch(0.205 0 0);
    --sidebar-primary-foreground: oklch(0.985 0 0);
    --sidebar-accent: oklch(0.97 0 0);
    --sidebar-accent-foreground: oklch(0.205 0 0);
    --sidebar-border: oklch(0.922 0 0);
    --sidebar-ring: oklch(0.708 0 0);
}

/* Variables para el tema oscuro (.dark) */
.dark {
    --background: oklch(0.145 0 0);
    --foreground: oklch(0.985 0 0);
    --card: oklch(0.205 0 0);
    --card-foreground: oklch(0.985 0 0);
    --popover: oklch(0.205 0 0);
    --popover-foreground: oklch(0.985 0 0);
    --primary: oklch(0.922 0 0); /* Blanco/Gris claro en modo oscuro */
    --primary-foreground: oklch(0.205 0 0); /* Negro */
    --secondary: oklch(0.269 0 0);
    --secondary-foreground: oklch(0.985 0 0);
    --muted: oklch(0.269 0 0);
    --muted-foreground: oklch(0.708 0 0);
    --accent: oklch(0.269 0 0);
    --accent-foreground: oklch(0.985 0 0);
    --destructive: oklch(0.704 0.191 22.216);
    --border: oklch(1 0 0 / 10%);
    --input: oklch(1 0 0 / 15%);
    --ring: oklch(0.556 0 0); /* Color de anillo por defecto */
    /* Variables de Chart */
    --chart-1: oklch(0.488 0.243 264.376);
    --chart-2: oklch(0.696 0.17 162.48);
    --chart-3: oklch(0.769 0.188 70.08);
    --chart-4: oklch(0.627 0.265 303.9);
    --chart-5: oklch(0.645 0.246 16.439);
    /* Variables de Sidebar */
    --sidebar: oklch(0.205 0 0);
    --sidebar-foreground: oklch(0.985 0 0);
    --sidebar-primary: oklch(0.488 0.243 264.376);
    --sidebar-primary-foreground: oklch(0.985 0 0);
    --sidebar-accent: oklch(0.269 0 0);
    --sidebar-accent-foreground: oklch(0.985 0 0);
    --sidebar-border: oklch(1 0 0 / 10%);
    --sidebar-ring: oklch(0.556 0 0);
}

/* Variables para el tema blue (.blue) */
.blue {
    --background: oklch(0.2 0.05 220); /* Dark Blue */
    --foreground: oklch(0.95 0.02 30);  /* Light Gray */
    --card: oklch(0.25 0.06 220);
    --card-foreground: oklch(0.95 0.02 30);
    --popover: oklch(0.3 0.07 220);
    --popover-foreground: oklch(0.95 0.02 30);
    --primary: oklch(0.8 0.1 240); /* Light Blue */
    --primary-foreground: oklch(0.1 0.03 20); /* Dark Gray */
    --secondary: oklch(0.35 0.08 220);
    --secondary-foreground: oklch(0.9 0.01 30);
    --muted: oklch(0.4 0.09 220);
    --muted-foreground: oklch(0.75 0.03 30);
    --accent: oklch(0.45 0.1 220);
    --accent-foreground: oklch(0.9 0.01 30);
    --destructive: oklch(0.6 0.2 10); /* Dark Red */
    --border: oklch(0.3 0.05 220);
    --input: oklch(0.35 0.06 220);
    --ring: oklch(0.7 0.1 240); /* Light Blue Ring */
}

/* Variables para el tema green (.green) */
.green {
    --background: oklch(0.98 0.01 150); /* Very Light Green/Gray - almost white */
    --foreground: oklch(0.10 0.1 150); /* Dark Green - Slightly brighter than pure black for readability */
    --card: oklch(0.96 0.02 150); /* Lighter Green/Gray for cards */
    --card-foreground: oklch(0.10 0.1 150); /* Dark Green */
    --popover: oklch(0.97 0.03 150); /* Even Lighter - near white */
    --popover-foreground: oklch(0.10 0.1 150); /* Dark Green */
    --primary: oklch(0.10 0.2 120); /* Medium Green */
    --primary-foreground: oklch(0.98 0.01 30); /* White */
    --secondary: oklch(0.95 0.04 150); /* Light Greenish-Gray */
    --secondary-foreground: oklch(0.10 0.1 150); /* Dark Green */
    --muted: oklch(0.94 0.05 150); /* Subtle Light Green */
    --muted-foreground: oklch(0.2 0.03 30); /* Slightly lighter green for text */
    --accent: oklch(0.92 0.06 150); /* Light Green Accent */
    --accent-foreground: oklch(0.10 0.1 150); /* Dark Green */
    --destructive: oklch(0.6 0.2 10); /* Dark Red - for destructive actions */
    --border: oklch(0.90 0.04 150); /* Subtle Light Green Border */
    --input: oklch(0.85 0.03 150); /* Input background - slightly darker */
    --ring: oklch(0.10 0.2 120); /* Medium Green Ring */
}

/* 4. Aplica overrides mínimos en la capa base */
@layer base {
    body {
        /* (-) QUITAR ESTA LÍNEA: */
        /* @apply bg-background text-foreground; */

        /* (+) AÑADIR ESTAS LÍNEAS: */
        background-color: var(--background);
        color: var(--foreground);

        /* Asegúrate que la fuente (inter.variable) se aplique en layout.tsx */
        /* font-feature-settings: "rlig" 1, "calt" 1; /* Mantenlo si es necesario */
    }
}
```

## File: `app/layout.tsx`
```tsx
// File: app/layout.tsx
import type { Metadata } from "next";
import { Inter } from "next/font/google";
import "./globals.css";
import { cn } from "@/lib/utils";
import { ThemeProvider } from "@/components/theme-provider";
import { AuthProvider } from "@/lib/hooks/useAuth";
<<<<<<< HEAD
// (*) Ensure this import points to sonner's Toaster
=======
// (+) DESCOMENTAR ESTA LÍNEA:
>>>>>>> 2d3983a1
import { Toaster } from "@/components/ui/sonner";

const inter = Inter({ subsets: ["latin"], variable: "--font-sans" });

export const metadata: Metadata = {
  title: "Atenex - Enterprise Knowledge Query",
  description: "Query your enterprise knowledge base using natural language.",
};

export default function RootLayout({
  children,
}: Readonly<{
  children: React.ReactNode;
}>) {
  return (
    <html lang="en" suppressHydrationWarning>
      <body
        className={cn(
          "min-h-screen bg-background font-sans antialiased",
          inter.variable
        )}
      >
        <AuthProvider>
          <ThemeProvider
            attribute="class"
            defaultTheme="system" // Or your preferred default
            enableSystem
            disableTransitionOnChange
          >
            {children}
<<<<<<< HEAD
            {/* (*) Ensure this Toaster component is rendered */}
            <Toaster richColors position="top-right" /> {/* Added richColors and position */}
=======
            {/* (+) Asegúrate de que esta línea esté activa y use el Toaster importado */}
            <Toaster />
>>>>>>> 2d3983a1
          </ThemeProvider>
        </AuthProvider>
      </body>
    </html>
  );
}
```

## File: `app/page.tsx`
```tsx
// File: app/page.tsx
"use client";

import React, { useState } from 'react';
import { Button } from '@/components/ui/button';
import { useRouter } from 'next/navigation';
import { APP_NAME } from '@/lib/constants';
import { useAuth } from '@/lib/hooks/useAuth';
<<<<<<< HEAD
import { cn } from '@/lib/utils'; // Import cn for conditional classes
=======
import EmailConfirmationHandler from '@/components/auth/email-confirmation-handler';
>>>>>>> 2d3983a1

export default function HomePage() {
  const router = useRouter();
  const { token } = useAuth();

  return (
    <div className="flex flex-col min-h-screen bg-background">
      {/* Header/Navigation */}
      <header className="sticky top-0 z-50 bg-background/95 backdrop-blur-md border-b">
<<<<<<< HEAD
        <div className="container flex items-center justify-between h-16 py-4 px-4 md:px-6"> {/* Adjusted padding */}
=======
        <div className="container flex items-center justify-between h-16 py-4 px-4">
>>>>>>> 2d3983a1
          <a href="/" className="font-bold text-2xl text-primary">{APP_NAME}</a>
          <nav className="flex items-center space-x-2 sm:space-x-4"> {/* Reduced base spacing */}
            <LinkButton href="/">Home</LinkButton>
            <LinkButton href="/about">About</LinkButton> {/* Shorter text */}
            <LinkButton href="/contact">Contact</LinkButton> {/* Shorter text */}
            {token ?
              <Button variant="secondary" onClick={() => router.push('/chat')} className="ml-2">
                Go to App
              </Button>
              :
              // *** MEJORADO: Botón de Login con mejor feedback visual ***
              <Button
                 onClick={() => router.push('/login')}
                 className={cn(
                     "transition-colors duration-150", // Add transition
                     "hover:bg-primary/90 focus-visible:ring-2 focus-visible:ring-ring focus-visible:ring-offset-2" // Standard hover/focus
                 )}
              >
                Login
              </Button>
            }
          </nav>
        </div>
      </header>

      {/* Main Content */}
      <main className="container mx-auto px-4 py-16 md:py-24 flex-1">
        <section className="text-center">
          <h1 className="text-4xl sm:text-5xl md:text-6xl font-bold text-foreground mb-6">
            Unlock Your Enterprise Knowledge with <span className="text-primary">{APP_NAME}</span>
          </h1>
          <p className="text-lg text-muted-foreground mb-8 max-w-3xl mx-auto"> {/* Constrained width */}
            Ask questions in natural language and get instant answers based on your organization's collective knowledge.
          </p>
           {/* *** MEJORADO: Botón Get Started con mejor feedback visual *** */}
          <Button
            size="lg"
            onClick={() => token ? router.push('/chat') : router.push('/register')}
            className={cn(
                 "transition-colors duration-150", // Add transition
                 "hover:bg-primary/90 focus-visible:ring-2 focus-visible:ring-ring focus-visible:ring-offset-2" // Standard hover/focus
             )}
          >
            {token ? 'Go to Chat' : 'Get Started'}
          </Button>
        </section>

<<<<<<< HEAD
        <section className="mt-16 grid grid-cols-1 md:grid-cols-3 gap-8">
          {/* Feature Cards */}
          <FeatureCard title="Intelligent Search" description="Find information quickly using natural language queries." />
          <FeatureCard title="Centralized Knowledge" description="Access all your organization's documents in one place." />
          <FeatureCard title="Improved Productivity" description="Empower your team with faster access to relevant insights." />
=======
        <section className="mt-16 grid grid-cols-1 md:grid-cols-2 lg:grid-cols-3 gap-8">
          {/* Feature Cards - replace with actual feature descriptions */}
          <FeatureCard title="Intelligent Search" description="Find the information you need quickly and easily using natural language queries." />
          <FeatureCard title="Centralized Knowledge" description="Access all your organization's collective knowledge in one place, eliminating information silos." />
          <FeatureCard title="Improved Productivity" description="Empower your team to make better decisions with faster access to relevant insights." />
>>>>>>> 2d3983a1
        </section>
           <EmailConfirmationHandler />
      </main>

      {/* Footer */}
      <footer className="bg-secondary/10 border-t py-8">
<<<<<<< HEAD
        <div className="container text-center text-muted-foreground text-sm"> {/* Adjusted size */}
          © {new Date().getFullYear()} {APP_NAME}. All rights reserved.
=======
        <div className="container text-center text-muted-foreground">
          © {new Date().getFullYear()} Atenex. All rights reserved.
>>>>>>> 2d3983a1
        </div>
      </footer>
    </div>
  );
}

// Reusable Link Button Component with hover effect
function LinkButton({ href, children }: { href: string; children: React.ReactNode }) {
  const router = useRouter();
  return (
    <Button
        variant="link"
        onClick={() => router.push(href)}
        className={cn(
            "text-sm sm:text-base", // Responsive text size
            "hover:text-primary/80 focus:outline-none focus:ring-2 focus:ring-ring rounded-sm" // Hover/focus styles
        )}
     >
      {children}
    </Button>
  );
}

// Reusable Feature Card Component
function FeatureCard({ title, description }: { title: string }) {
  return (
    <div className="p-6 rounded-lg shadow-md bg-card hover:shadow-lg transition-shadow duration-200 border"> {/* Added border */}
      <h3 className="text-xl font-semibold text-foreground mb-2">{title}</h3>
      <p className="text-muted-foreground">{description}</p>
    </div>
  );
}
```

## File: `components/auth/email-confirmation-handler.tsx`
```tsx
// File: components/auth/email-confirmation-handler.tsx
"use client";

import { useEffect, useState } from 'react';
import { useRouter } from 'next/navigation';
import { useAuth } from '@/lib/hooks/useAuth';
import { createClient } from '@supabase/supabase-js';

export default function EmailConfirmationHandler() {
    const router = useRouter();
    const { signIn } = useAuth();
    const [hasConfirmed, setHasConfirmed] = useState(false);

    useEffect(() => {
        if (hasConfirmed) {
            return;
        }

        const handleEmailConfirmation = async () => {
            if (window.location.hash) {
                const params = new URLSearchParams(window.location.hash.substring(1));
                const accessToken = params.get('access_token');
                const refreshToken = params.get('refresh_token');
                const expiresIn = params.get('expires_in');

                if (accessToken && refreshToken && expiresIn) {
                    console.log("Found access token in URL hash:", accessToken);
                    console.log("Attempting to set session and log in.");

                     // Create the supabaseClient
                     const supabaseClient = createClient(
                        process.env.NEXT_PUBLIC_SUPABASE_URL,
                        process.env.NEXT_PUBLIC_SUPABASE_ANON_KEY
                     );
                    
                     // Use the access token to get the user and full session
                     const { data: { user, session }, error } = await supabaseClient.auth.setSession({
                         access_token: accessToken,
                         refresh_token: refreshToken,
                     })

                     if (error) {
                        console.error("Error setting session:", error);
                        return; // Stop further execution if session setup fails
                     }
                    
                    if (session) {
                        try {
                            const { error: insertError } = await supabaseClient
                                .from('users')
                                .insert([
                                    {
                                        id: user.id, // Use user.id from the session
                                        email: user.email,
                                        full_name: session.user.user_metadata?.name as string || null, // Use name from session metadata
                                        company_id: session.user.user_metadata?.companyId as string || null, // Use companyId from session metadata
                                        role: 'user',
                                        is_active: true,
                                    }
                                ]);

                            if (insertError) {
                                console.error("Error inserting user into 'users' table:", insertError);
                                if (insertError.code === '23505') {
                                    console.warn("Duplicate user insertion attempted. Ignoring.");
                                }
                            } else {
                                console.log("User inserted into 'users' table successfully.");
                            }
                        } catch (insertErr: any) {
                            console.error("Error during user insertion:", insertErr);
                        }

                        setHasConfirmed(true);
                        await signIn(session);
                        router.replace('/');
                    }
                }
            }
        };

        handleEmailConfirmation();
    }, [signIn, router, hasConfirmed]);

    return null;
}
```

## File: `components/auth/login-form.tsx`
```tsx
"use client";

import React, { useState } from 'react';
import Link from 'next/link';
import { zodResolver } from '@hookform/resolvers/zod';
import { useForm } from 'react-hook-form';
import * as z from 'zod';
import { Button } from '@/components/ui/button';
import { Input } from '@/components/ui/input';
import { Label } from '@/components/ui/label';
import { Alert, AlertDescription, AlertTitle } from '@/components/ui/alert';
import { AlertCircle, Loader2 } from 'lucide-react';
import { useAuth } from '@/lib/hooks/useAuth';
import { ApiError } from '@/lib/api';
import { createClient } from '@supabase/supabase-js';

const loginSchema = z.object({
  email: z.string().email({ message: 'Invalid email address' }),
  password: z.string().min(6, { message: 'Password must be at least 6 characters long' }), // Updated min to 6 for better security
});

type LoginFormValues = z.infer<typeof loginSchema>;

export function LoginForm() {
  const { login } = useAuth();
  const [isLoading, setIsLoading] = useState(false);
  const [error, setError] = useState<string | null>(null);

  const form = useForm<LoginFormValues>({
    resolver: zodResolver(loginSchema),
    defaultValues: {
      email: '',
      password: '',
    },
  });

  const onSubmit = async (data: LoginFormValues) => {
    setIsLoading(true);
    setError(null); // Clear previous errors
    try {
<<<<<<< HEAD
      console.log("LoginForm: Attempting login via API with:", data.email);
      // *** LLAMADA A LA FUNCIÓN loginUser ACTUALIZADA (que apunta al gateway) ***
      const token = await loginUser(data);
      console.log("LoginForm: Login successful, received token.");
      setAuthToken(token); // Update auth state and redirect (redirect happens in useAuth)
      // No necesitas setIsLoading(false) aquí si el redirect tiene éxito
    } catch (err) {
      console.error("LoginForm: Login failed:", err);
      let errorMessage = 'Login failed. Please check your credentials or try again later.'; // Default message
       if (err instanceof ApiError) {
         // Use specific error message from API if available and meaningful
         errorMessage = err.message || errorMessage;
         // Optionally handle specific statuses differently
         if (err.status === 401) {
             errorMessage = "Invalid email or password.";
         } else if (err.status === 0) {
             errorMessage = "Cannot connect to the server. Please check your connection.";
         } else if (err.status >= 500) {
              errorMessage = "Server error during login. Please try again later.";
         }
       } else if (err instanceof Error) {
           // Catch unexpected errors during the process
           errorMessage = err.message || errorMessage;
       }
      setError(errorMessage); // Display the error message to the user
      setIsLoading(false); // Stop loading indicator on error
=======
      console.log("Attempting login with:", data.email);

      if (!process.env.NEXT_PUBLIC_SUPABASE_URL || !process.env.NEXT_PUBLIC_SUPABASE_ANON_KEY) {
        console.error("Supabase URL or Anon Key not set in environment variables.");
        setError("Supabase configuration error. Please check your environment variables.");
        setIsLoading(false);
        return;
      }

      const supabaseClient = createClient(
        process.env.NEXT_PUBLIC_SUPABASE_URL,
        process.env.NEXT_PUBLIC_SUPABASE_ANON_KEY
    );
      const { data: authResponse, error: authError } = await supabaseClient.auth.signInWithPassword(data);

      if (authError) {
        console.error("Supabase login failed:", authError);
        setError(authError.message || 'Login failed. Please check your credentials.');
      } else if (authResponse.session) {
        console.log("Supabase login successful:", authResponse);
        login(authResponse.session);
      } else {
        console.error("Supabase login: No session returned");
        setError('Login failed. Please check your credentials.');
      }
    } catch (err) {
      console.error("Login failed:", err);
      let errorMessage = 'Login failed. Please check your credentials.';
      if (err instanceof ApiError) {
        errorMessage = err.message || errorMessage;
      } else if (err instanceof Error) {
        errorMessage = err.message || errorMessage;
      }
      setError(errorMessage);
    } finally {
      setIsLoading(false);
>>>>>>> 2d3983a1
    }
  };

  return (
    <form onSubmit={form.handleSubmit(onSubmit)} className="space-y-4">
      {/* *** MEJORADO: Mostrar error de forma más prominente *** */}
      {error && (
        <Alert variant="destructive" role="alert">
          <AlertCircle className="h-4 w-4" />
          <AlertTitle>Login Failed</AlertTitle>
          <AlertDescription>{error}</AlertDescription>
        </Alert>
      )}
      <div className="space-y-1">
        <Label htmlFor="email">Email</Label>
        <Input
          id="email"
          type="email"
          placeholder="name@example.com"
          autoComplete="email" // Added autocomplete
          required
          disabled={isLoading} // Disable input while loading
          {...form.register('email')}
          aria-invalid={form.formState.errors.email ? 'true' : 'false'}
          aria-describedby={form.formState.errors.email ? 'email-error' : undefined}
        />
        {form.formState.errors.email && (
          <p id="email-error" className="text-sm text-destructive">{form.formState.errors.email.message}</p>
        )}
      </div>
      <div className="space-y-1">
        <Label htmlFor="password">Password</Label>
        <Input
          id="password"
          type="password"
          autoComplete="current-password" // Added autocomplete
          required
          disabled={isLoading} // Disable input while loading
          {...form.register('password')}
          aria-invalid={form.formState.errors.password ? 'true' : 'false'}
          aria-describedby={form.formState.errors.password ? 'password-error' : undefined}
        />
        {form.formState.errors.password && (
          <p id="password-error" className="text-sm text-destructive">{form.formState.errors.password.message}</p>
        )}
      </div>
      <Button type="submit" className="w-full" disabled={isLoading}>
        {isLoading ? <Loader2 className="mr-2 h-4 w-4 animate-spin" /> : 'Login'}
      </Button>
<<<<<<< HEAD
       <div className="mt-4 text-center text-sm">
         Don't have an account?{" "}
         <Link href="/register" className="underline text-primary hover:text-primary/80 focus:outline-none focus:ring-2 focus:ring-ring rounded-sm">
           Register
         </Link>
       </div>
=======
      <div className="mt-4 text-center text-sm">
        Don't have an account?{" "}
        <Link href="/register" className="underline text-primary hover:text-primary/80">
          Register
        </Link>
      </div>
>>>>>>> 2d3983a1
    </form>
  );
}
```

## File: `components/auth/register-form.tsx`
```tsx
// File: components/auth/register-form.tsx
"use client";

import React, { useState } from 'react';
import Link from 'next/link';
import { zodResolver } from '@hookform/resolvers/zod';
import { useForm } from 'react-hook-form';
import * as z from 'zod';
import { Button } from '@/components/ui/button';
import { Input } from '@/components/ui/input';
import { Label } from '@/components/ui/label';
import { Alert, AlertDescription, AlertTitle } from '@/components/ui/alert';
import { AlertCircle, Loader2 } from 'lucide-react';
import { useAuth } from '@/lib/hooks/useAuth';
import { ApiError } from '@/lib/api';
import { createClient } from '@supabase/supabase-js';
import { AuthApiError } from '@supabase/supabase-js';

const registerSchema = z.object({
  name: z.string().min(2, { message: 'Name must be at least 2 characters' }).optional(),
  email: z.string().email({ message: 'Invalid email address' }),
  password: z.string().min(6, { message: 'Password must be at least 6 characters' }),
  // (+) AÑADIR company_id
  companyId: z.string().uuid({message: 'Invalid Company ID'}).optional(),
});

type RegisterFormValues = z.infer<typeof registerSchema>;

export function RegisterForm() {
  const { login } = useAuth();
  const [isLoading, setIsLoading] = useState(false);
  const [error, setError] = useState<string | null>(null);
  const [success, setSuccess] = useState<boolean>(false);

  const form = useForm<RegisterFormValues>({
    resolver: zodResolver(registerSchema),
    defaultValues: {
      name: '',
      email: '',
      password: '',
      // (+) AÑADIR company_id
      companyId: 'd7387dc8-0312-4b1c-97a5-f96f7995f36c', // Valor por defecto - cambiar en PROD
    },
  });

  const onSubmit = async (data: RegisterFormValues) => {
    setIsLoading(true);
    setError(null);
    setSuccess(false);
    try {
      console.log("Attempting registration with:", data.email);

      if (!process.env.NEXT_PUBLIC_SUPABASE_URL || !process.env.NEXT_PUBLIC_SUPABASE_ANON_KEY) {
        console.error("Supabase URL or Anon Key not set in environment variables.");
        setError("Supabase configuration error. Please check your environment variables.");
        setIsLoading(false);
        return;
      }

      const supabaseClient = createClient(
        process.env.NEXT_PUBLIC_SUPABASE_URL,
        process.env.NEXT_PUBLIC_SUPABASE_ANON_KEY
    );

     console.log("Supabase client created."); // Add this

     // Try signing up the user
     const { data: authResponse, error: authError } = await supabaseClient.auth.signUp({
        email: data.email,
        password: data.password,
        options: {
           data: {
              name: data.name || null,
           },
        },
     });
     console.log("signUp response:", authResponse, authError); // Add this

     if (authError) {
        console.error("Supabase registration failed:", authError);
        setError(authError.message || 'Registration failed. Please try again.');
        setIsLoading(false);
     } else {
        setSuccess(true); // Registration successful, set success state
     }
    } catch (err: any) {
      console.error("Registration failed:", err);
      let errorMessage = 'Registration failed. Please try again.';
      if (err instanceof ApiError) {
        errorMessage = err.message || errorMessage;
      } else if (err instanceof Error) {
        errorMessage = err.message || errorMessage;
      }
      setError(errorMessage);
    } finally {
      setIsLoading(false);
    }
  };

  return (
    <form onSubmit={form.handleSubmit(onSubmit)} className="space-y-4">
      {error && (
        <Alert variant="destructive">
          <AlertCircle className="h-4 w-4" />
          <AlertTitle>Error</AlertTitle>
          <AlertDescription>{error}</AlertDescription>
        </Alert>
      )}
      {success && !error && (
        <Alert variant="default" className="bg-green-100 dark:bg-green-900 border-green-300 dark:border-green-700">
          <AlertTitle className="text-green-800 dark:text-green-200">Success</AlertTitle>
          <AlertDescription className="text-green-700 dark:text-green-300">
            Account created successfully! Please check your email to verify your account.
          </AlertDescription>
        </Alert>
      )}
      <div className="space-y-1">
        <Label htmlFor="name">Name (Optional)</Label>
        <Input
          id="name"
          type="text"
          placeholder="Your Name"
          {...form.register('name')}
          aria-invalid={form.formState.errors.name ? 'true' : 'false'}
        />
        {form.formState.errors.name && (
          <p className="text-sm text-destructive">{form.formState.errors.name.message}</p>
        )}
      </div>
      <div className="space-y-1">
        <Label htmlFor="email">Email</Label>
        <Input
          id="email"
          type="email"
          placeholder="name@example.com"
          required
          {...form.register('email')}
          aria-invalid={form.formState.errors.email ? 'true' : 'false'}
        />
        {form.formState.errors.email && (
          <p className="text-sm text-destructive">{form.formState.errors.email.message}</p>
        )}
      </div>
      <div className="space-y-1">
        <Label htmlFor="password">Password</Label>
        <Input
          id="password"
          type="password"
          required
          {...form.register('password')}
          aria-invalid={form.formState.errors.password ? 'true' : 'false'}
        />
        {form.formState.errors.password && (
          <p className="text-sm text-destructive">{form.formState.errors.password.message}</p>
        )}
      </div>
      {/* (+) AÑADIR company_id */}
      <div className="space-y-1">
        <Label htmlFor="companyId">Company ID (Optional)</Label>
        <Input
          id="companyId"
          type="text"
          placeholder="Company ID"
          {...form.register('companyId')}
          aria-invalid={form.formState.errors.companyId ? 'true' : 'false'}
        />
        {form.formState.errors.companyId && (
          <p className="text-sm text-destructive">{form.formState.errors.companyId.message}</p>
        )}
      </div>
      <Button type="submit" className="w-full" disabled={isLoading}>
        {isLoading ? <Loader2 className="mr-2 h-4 w-4 animate-spin" /> : 'Create Account'}
      </Button>
      <div className="mt-4 text-center text-sm">
        Already have an account?{" "}
        <Link href="/login" className="underline text-primary hover:text-primary/80">
          Login
        </Link>
      </div>
    </form>
  );
}
```

## File: `components/chat/chat-history.tsx`
```tsx
// File: components/chat/chat-history.tsx
"use client";

import React, { useState, useEffect, useCallback } from 'react';
import Link from 'next/link';
import { usePathname, useRouter } from 'next/navigation'; // Import useRouter
// *** CORREGIDO: Importar Button Y buttonVariants ***
import { Button, buttonVariants } from '@/components/ui/button';
import { ScrollArea } from '@/components/ui/scroll-area';
import { MessageSquareText, Trash2, Loader2, AlertCircle, RefreshCw } from 'lucide-react';
import { cn } from '@/lib/utils';
import { getChats, deleteChat, ChatSummary, ApiError } from '@/lib/api';
import { useAuth } from '@/lib/hooks/useAuth'; // To ensure user is logged in
import { toast } from "sonner";
// Correct import path for AlertDialog
import {
<<<<<<< HEAD
    AlertDialog,
    AlertDialogAction,
    AlertDialogCancel,
    AlertDialogContent,
    AlertDialogDescription,
    AlertDialogFooter,
    AlertDialogHeader,
    AlertDialogTitle,
    AlertDialogTrigger,
} from "@/components/ui/alert-dialog"; // Corrected import path

=======
  AlertDialog,
  AlertDialogAction,
  AlertDialogCancel,
  AlertDialogContent,
  AlertDialogDescription,
  AlertDialogFooter,
  AlertDialogHeader,
  AlertDialogTitle,
  AlertDialogTrigger,
} from "@/components/ui/alert-dialog";
>>>>>>> 2d3983a1

export function ChatHistory() {
  const pathname = usePathname();
  const router = useRouter(); // Initialize router
  const { token } = useAuth(); // Get token to know if user is authenticated
  const [chats, setChats] = useState<ChatSummary[]>([]);
  const [isLoading, setIsLoading] = useState(false);
  const [error, setError] = useState<string | null>(null);
  const [chatToDelete, setChatToDelete] = useState<ChatSummary | null>(null);
  const [isDeleting, setIsDeleting] = useState(false);
  const [isAlertOpen, setIsAlertOpen] = useState(false); // Control alert dialog visibility

  const fetchChatHistory = useCallback(async (showToast = false) => {
    if (!token) {
        console.log("ChatHistory: No token, skipping fetch.");
        setChats([]); // Clear chats if not logged in
        setIsLoading(false);
        setError("Please log in to view chat history."); // Inform user
        return;
    }
    console.log("ChatHistory: Fetching chat list...");
    setIsLoading(true);
    setError(null); // Clear previous errors
    try {
      const fetchedChats = await getChats();
      // Sort chats by updated_at descending (newest first)
      fetchedChats.sort((a, b) => new Date(b.updated_at).getTime() - new Date(a.updated_at).getTime());
      setChats(fetchedChats);
       if (showToast) {
           toast.success("Chat History Refreshed");
       }
    } catch (err) {
      console.error("Failed to fetch chat history:", err);
      let message = "Could not load chat history.";
       if (err instanceof ApiError) {
         message = err.message || message;
         if (err.status === 401) { // Handle unauthorized specifically
             message = "Session expired or invalid. Please log in again.";
             // Optionally trigger logout here
         }
       } else if (err instanceof Error) {
         message = err.message;
       }
      setError(message);
      toast.error("Error Loading Chats", { description: message });
    } finally {
      setIsLoading(false);
    }
  }, [token]); // Depend only on token
<<<<<<< HEAD

  useEffect(() => {
    fetchChatHistory(false);
  }, [fetchChatHistory]); // Fetch when component mounts or token changes

=======

  useEffect(() => {
    fetchChatHistory(false);
  }, [fetchChatHistory]); // Fetch when component mounts or token changes

>>>>>>> 2d3983a1
  const openDeleteConfirmation = (chat: ChatSummary, event: React.MouseEvent) => {
     event.stopPropagation();
     event.preventDefault();
     setChatToDelete(chat);
     setIsAlertOpen(true); // Open the dialog
  };

  const handleDeleteConfirmed = async () => {
    if (!chatToDelete) return;

    console.log("Deleting chat:", chatToDelete.id);
    setIsDeleting(true);
    try {
        await deleteChat(chatToDelete.id);
        // Optimistically update UI or refetch
        setChats(prev => prev.filter(chat => chat.id !== chatToDelete.id));
        toast.success("Chat Deleted", { description: `Chat "${chatToDelete.title || chatToDelete.id.substring(0,8)}" removed.`});

        // If the currently active chat is deleted, navigate to the base chat page
        const currentChatId = pathname.split('/').pop();
        if (currentChatId === chatToDelete.id) {
             console.log("Active chat deleted, navigating to /chat");
             router.push('/chat'); // Use Next.js router for navigation
        }
    } catch (err) {
        console.error("Failed to delete chat:", err);
        let message = "Could not delete chat.";
        if (err instanceof ApiError) {
            message = err.message || message;
        } else if (err instanceof Error) {
            message = err.message;
        }
        toast.error("Deletion Failed", { description: message });
    } finally {
        setIsDeleting(false);
        setIsAlertOpen(false); // Close the dialog
        setChatToDelete(null); // Clear the chat to delete
    }
  };

  const renderContent = () => {
    if (!token && !isLoading) { // Show login prompt if not logged in and not loading
         return (
             <div className="px-2 py-4 text-center text-muted-foreground">
                 <p className="text-sm mb-2">Please log in to view or start chats.</p>
                 <Button size="sm" onClick={() => router.push('/login')}>Login</Button>
             </div>
         );
     }

    if (isLoading) {
        return <div className="flex justify-center items-center h-20"><Loader2 className="h-6 w-6 animate-spin text-muted-foreground" /></div>;
    }
    if (error && !isLoading) { // Show error only if not loading
        return (
            <div className="px-2 py-4 text-center text-destructive">
                <AlertCircle className="mx-auto h-6 w-6 mb-1" />
                <p className="text-sm mb-2">{error}</p>
                <Button variant="outline" size="sm" onClick={() => fetchChatHistory(true)}>
                    <RefreshCw className="mr-1 h-3 w-3"/> Retry
                </Button>
            </div>
        );
    }
    if (chats.length === 0 && !isLoading) { // Show empty state only if not loading
        return <p className="text-sm text-muted-foreground px-2 py-4 text-center">No chat history yet.</p>;
    }

    // Render chat list
    return chats.map((chat) => {
        const isActive = pathname === `/chat/${chat.id}`;
        const displayTitle = chat.title || `Chat ${chat.id.substring(0, 8)}...`;
        return (
            // Use AlertDialogTrigger on the delete button, not the whole Link
            <div key={chat.id} className="flex items-center group">
                <Link href={`/chat/${chat.id}`} passHref legacyBehavior>
                    <a
                        className={cn(
                            // *** CORREGIDO: Ahora buttonVariants está importado y se puede usar ***
                            buttonVariants({ variant: isActive ? "secondary" : "ghost", size: "default" }),
                            "w-full justify-start h-10 flex-1 overflow-hidden mr-1", // Adjust styling
                            isActive ? "bg-muted hover:bg-muted" : ""
                        )}
                        title={displayTitle}
                    >
                        <MessageSquareText className="h-4 w-4 mr-2 flex-shrink-0" />
                        <span className="truncate flex-1 text-sm">{displayTitle}</span>
                    </a>
                </Link>
                <AlertDialogTrigger asChild>
                    <Button
                        variant="ghost"
                        size="icon"
                        className="h-8 w-8 p-0 opacity-0 group-hover:opacity-100 transition-opacity duration-150 flex-shrink-0 focus-visible:opacity-100"
                        onClick={(e) => openDeleteConfirmation(chat, e)}
                        aria-label={`Delete chat: ${displayTitle}`}
                    >
                        <Trash2 className="h-4 w-4 text-muted-foreground hover:text-destructive" />
                    </Button>
                </AlertDialogTrigger>
            </div>
        );
    });
  };

  return (
     // Wrap with AlertDialog component, controlled by isAlertOpen state
     <AlertDialog open={isAlertOpen} onOpenChange={setIsAlertOpen}>
        <ScrollArea className="h-full flex-1"> {/* Let parent control height */}
            <div className="flex flex-col gap-1 p-2">
                {renderContent()}
            </div>
        </ScrollArea>

        {/* Dialog Content - Placed outside the loop */}
        <AlertDialogContent>
            <AlertDialogHeader>
                <AlertDialogTitle>Are you sure?</AlertDialogTitle>
                <AlertDialogDescription>
                    This action cannot be undone. This will permanently delete the chat
                    <span className="font-medium"> "{chatToDelete?.title || chatToDelete?.id?.substring(0,8)}"</span> and all its messages.
                </AlertDialogDescription>
            </AlertDialogHeader>
            <AlertDialogFooter>
                {/* Cancel button now correctly uses onOpenChange via AlertDialogCancel */}
                <AlertDialogCancel disabled={isDeleting}>Cancel</AlertDialogCancel>
                <AlertDialogAction
                    onClick={handleDeleteConfirmed} // Changed to trigger confirmed delete
                    disabled={isDeleting}
                    className="bg-destructive text-destructive-foreground hover:bg-destructive/90"
                >
                    {isDeleting ? <Loader2 className="mr-2 h-4 w-4 animate-spin" /> : "Delete"}
                </AlertDialogAction>
            </AlertDialogFooter>
        </AlertDialogContent>
    </AlertDialog>
  );
}
```

## File: `components/chat/chat-input.tsx`
```tsx
"use client";

import React, { useState, useRef, KeyboardEvent } from 'react';
import { Textarea } from '@/components/ui/textarea';
import { Button } from '@/components/ui/button';
import { SendHorizonal, Loader2 } from 'lucide-react';

interface ChatInputProps {
  onSendMessage: (message: string) => void;
  isLoading: boolean;
}

export function ChatInput({ onSendMessage, isLoading }: ChatInputProps) {
  const [inputValue, setInputValue] = useState('');
  const textareaRef = useRef<HTMLTextAreaElement>(null);

  const handleInputChange = (event: React.ChangeEvent<HTMLTextAreaElement>) => {
    setInputValue(event.target.value);
    // Auto-resize textarea (optional)
    if (textareaRef.current) {
        textareaRef.current.style.height = 'auto'; // Reset height
        textareaRef.current.style.height = `${textareaRef.current.scrollHeight}px`;
    }
  };

  const handleSubmit = (event?: React.FormEvent<HTMLFormElement>) => {
    event?.preventDefault();
    if (inputValue.trim() && !isLoading) {
      onSendMessage(inputValue);
      setInputValue('');
      // Reset textarea height after sending
      if (textareaRef.current) {
          textareaRef.current.style.height = 'auto';
      }
    }
  };

  const handleKeyDown = (event: KeyboardEvent<HTMLTextAreaElement>) => {
    if (event.key === 'Enter' && !event.shiftKey && !isLoading) {
      event.preventDefault(); // Prevent newline on Enter
      handleSubmit();
    }
  };

  return (
    <form onSubmit={handleSubmit} className="flex items-end space-x-2">
      <Textarea
        ref={textareaRef}
        value={inputValue}
        onChange={handleInputChange}
        onKeyDown={handleKeyDown}
        placeholder="Ask Atenex anything about your documents..."
        className="flex-1 resize-none max-h-40 min-h-[40px] overflow-y-auto rounded-lg border p-2 pr-12 text-sm shadow-sm focus-visible:ring-1 focus-visible:ring-primary" // Added padding right for button
        rows={1}
        disabled={isLoading}
        aria-label="Chat input"
      />
      <Button
        type="submit"
        size="icon"
        className="h-10 w-10 flex-shrink-0" // Ensure button size is consistent
        disabled={isLoading || !inputValue.trim()}
      >
        {isLoading ? (
          <Loader2 className="h-5 w-5 animate-spin" />
        ) : (
          <SendHorizonal className="h-5 w-5" />
        )}
        <span className="sr-only">Send message</span>
      </Button>
    </form>
  );
}
```

## File: `components/chat/chat-interface.tsx`
```tsx
    // File: components/chat/chat-interface.tsx
    "use client";

    import React, { useState, useEffect, useRef, useCallback } from 'react';
    import { Button } from '@/components/ui/button';
    import { ScrollArea } from '@/components/ui/scroll-area';
    import { ChatInput } from './chat-input';
    import { ChatMessage, Message } from './chat-message';
    import { RetrievedDocumentsPanel } from './retrieved-documents-panel';
    import { ResizableHandle, ResizablePanel, ResizablePanelGroup } from "@/components/ui/resizable";
    import { postQuery, RetrievedDoc, ApiError } from '@/lib/api';
    // (-) QUITAR ESTA LÍNEA: import { useToast } from "@/components/ui/use-toast";
    // (+) AÑADIR ESTA LÍNEA:
    import { toast } from "sonner";
    import { PanelRightClose, PanelRightOpen, BrainCircuit, FileText } from 'lucide-react'; // Mantuve FileText aunque no se use directamente, por si acaso.
    import { Skeleton } from '@/components/ui/skeleton';

    interface ChatInterfaceProps {
      chatId?: string; // Receive chatId from the page
    }

    const initialMessages: Message[] = [
        { id: 'initial-1', role: 'assistant', content: 'Hello! How can I help you query your knowledge base today?' }
    ];

    export function ChatInterface({ chatId }: ChatInterfaceProps) {
      const [messages, setMessages] = useState<Message[]>(initialMessages);
      const [retrievedDocs, setRetrievedDocs] = useState<RetrievedDoc[]>([]);
      const [isLoading, setIsLoading] = useState(false);
      const [isPanelOpen, setIsPanelOpen] = useState(true); // State for the right panel
      const scrollAreaRef = useRef<HTMLDivElement>(null);
      // (-) QUITAR ESTA LÍNEA: const { toast } = useToast(); // Ya no se usa el hook, se importa 'toast' directamente.

      // Load chat history based on chatId (placeholder)
      useEffect(() => {
        // Reset state for new/different chat
        setMessages(initialMessages);
        setRetrievedDocs([]);
        setIsLoading(false);

        if (chatId) {
          console.log(`Loading history for chat: ${chatId}`);
          // Load messages from local storage
          const storedMessages = localStorage.getItem(`chat-${chatId}`);
          if (storedMessages) {
            try {
              const parsedMessages: Message[] = JSON.parse(storedMessages);
              setMessages(parsedMessages);
            } catch (error) {
              console.error("Error parsing chat history from local storage:", error);
              // Handle error (e.g., clear local storage or show an error message)
            }
          } else {
              setMessages([ // Dummy loading
                { id: 'initial-1', role: 'assistant', content: `Welcome back to chat ${chatId}. Ask me anything!` }
              ]);
          }
        } else {
          // New chat
          setMessages(initialMessages);
        }
      }, [chatId]);

      // Save chat history to localStorage
      useEffect(() => {
        if (chatId) {
          try {
            localStorage.setItem(`chat-${chatId}`, JSON.stringify(messages));
          } catch (error) {
            console.error("Error saving chat history to local storage:", error);
            // Handle error (e.g., show an error message)
          }
        }
      }, [chatId, messages]);

      // Scroll to bottom when messages change
      useEffect(() => {
        if (scrollAreaRef.current) {
            // Added timeout to ensure DOM updates are flushed before scrolling
            setTimeout(() => {
                if (scrollAreaRef.current) {
                    scrollAreaRef.current.scrollTo({ top: scrollAreaRef.current.scrollHeight, behavior: 'smooth' });
                }
            }, 100);
        }
      }, [messages]);

      const handleSendMessage = useCallback(async (query: string) => {
        if (!query.trim() || isLoading) return;

        const userMessage: Message = { id: `user-${Date.now()}`, role: 'user', content: query };
        setMessages(prev => [...prev, userMessage]);
        setIsLoading(true);
        setRetrievedDocs([]); // Clear previous docs

        try {
          const response = await postQuery({ query });
          const assistantMessage: Message = {
            id: `assistant-${Date.now()}`,
            role: 'assistant',
            content: response.answer,
            sources: response.retrieved_documents // Attach sources to the message
          };
          setMessages(prev => [...prev, assistantMessage]);
          setRetrievedDocs(response.retrieved_documents || []);
          if (response.retrieved_documents && response.retrieved_documents.length > 0 && !isPanelOpen) {
             setIsPanelOpen(true); // Auto-open panel if closed and docs were retrieved
          }
        } catch (error) {
          console.error("Query failed:", error);
          let errorMessage = "Sorry, I encountered an error trying to answer your question.";
           if (error instanceof ApiError && error.message) {
               errorMessage = `Error: ${error.message}`;
           } else if (error instanceof Error && error.message) {
               errorMessage = `Error: ${error.message}`;
           }

          const errorMessageObj: Message = { id: `error-${Date.now()}`, role: 'assistant', content: errorMessage, isError: true };
          setMessages(prev => [...prev, errorMessageObj]);

          // (*) MODIFICAR ESTA LLAMADA PARA USAR 'sonner'
          toast.error("Query Failed", {
            description: errorMessage,
          });

        } finally {
          setIsLoading(false);
        }
      // (*) QUITAR 'toast' de las dependencias si estaba, ya que 'toast' de sonner es una función estable importada.
      }, [isLoading, isPanelOpen]); // Add isPanelOpen dependency

      const handlePanelToggle = () => {
            setIsPanelOpen(!isPanelOpen);
        };

      return (
         <ResizablePanelGroup direction="horizontal" className="h-full max-h-[calc(100vh-theme(space.16))]"> {/* Adjust height based on header */}
                <ResizablePanel defaultSize={isPanelOpen ? 70 : 100} minSize={50}>
                    <div className="flex h-full flex-col">
                        {/* Button to toggle panel */}
                        <div className="absolute top-2 right-2 z-10">
                            <Button onClick={handlePanelToggle} variant="ghost" size="icon">
                                {isPanelOpen ? <PanelRightClose className="h-5 w-5" /> : <PanelRightOpen className="h-5 w-5" />}
                                <span className="sr-only">{isPanelOpen ? 'Close Sources Panel' : 'Open Sources Panel'}</span>
                            </Button>
                        </div>

                        <ScrollArea className="flex-1 p-4" ref={scrollAreaRef}>
                            <div className="space-y-4 pr-4"> {/* Add padding right */}
                                {messages.map((message) => (
                                    <ChatMessage key={message.id} message={message} />
                                ))}
                                {/* (*) Modificado para mostrar Skeleton solo cuando el último mensaje es del usuario */}
                                {isLoading && messages[messages.length - 1]?.role === 'user' && (
                                    <div className="flex items-start space-x-3">
                                         <Skeleton className="h-8 w-8 rounded-full bg-primary/20 flex items-center justify-center">
                                              <BrainCircuit className="h-5 w-5 text-primary"/>
                                         </Skeleton>
                                        <div className="space-y-2 flex-1">
                                            <Skeleton className="h-4 w-3/4" />
                                            <Skeleton className="h-4 w-1/2" />
                                        </div>
                                    </div>
                                )}
                            </div>
                        </ScrollArea>

                        <div className="border-t p-4 bg-muted/30">
                            <ChatInput onSendMessage={handleSendMessage} isLoading={isLoading} />
                        </div>
                    </div>
                </ResizablePanel>

                {/* Conditionally render the panel based on isPanelOpen */}
                {isPanelOpen && (
                    <>
                        <ResizableHandle withHandle />
                        <ResizablePanel defaultSize={30} minSize={20} maxSize={40}>
                            {/* (*) Modificado para pasar el estado de carga correcto al panel de documentos */}
                            <RetrievedDocumentsPanel documents={retrievedDocs} isLoading={isLoading && messages[messages.length - 1]?.role === 'user'} />
                        </ResizablePanel>
                    </>
                )}
            </ResizablePanelGroup>
      );
    }
```

## File: `components/chat/chat-message.tsx`
```tsx
// File: components/chat/chat-message.tsx
import React from 'react';
import { cn } from '@/lib/utils';
import { Avatar, AvatarFallback } from '@/components/ui/avatar';
import { User, BrainCircuit, AlertTriangle } from 'lucide-react';
import Markdown from 'react-markdown';
import remarkGfm from 'remark-gfm';
// Use the frontend type definition for RetrievedDoc
import type { RetrievedDoc } from '@/lib/api';
import {
    Tooltip,
    TooltipContent,
    TooltipProvider,
    TooltipTrigger,
} from "@/components/ui/tooltip"

export interface Message {
  id: string;
  role: 'user' | 'assistant';
  content: string;
  sources?: RetrievedDoc[]; // Use the frontend type
  isError?: boolean;
  created_at?: string; // Optional timestamp from API
}

interface ChatMessageProps {
  message: Message;
}

export function ChatMessage({ message }: ChatMessageProps) {
  const isUser = message.role === 'user';
  const isError = message.isError ?? false;

  return (
    <div className={cn('flex items-start space-x-3', isUser ? 'justify-end' : '')}>
      {!isUser && (
        <Avatar className="h-8 w-8 border flex-shrink-0 bg-primary/10 text-primary">
           <AvatarFallback className="bg-transparent">
                {isError ? <AlertTriangle className="h-5 w-5 text-destructive" /> : <BrainCircuit className="h-5 w-5" /> }
           </AvatarFallback>
        </Avatar>
      )}
      <div
        className={cn(
          'max-w-[75%] rounded-lg p-3 text-sm shadow-sm',
          isUser
            ? 'bg-primary text-primary-foreground'
            : isError
              ? 'bg-destructive/10 text-destructive-foreground border border-destructive/20'
              : 'bg-muted'
        )}
      >
         <div className="prose prose-sm dark:prose-invert max-w-none break-words">
            <Markdown remarkPlugins={[remarkGfm]}>
                {message.content}
            </Markdown>
         </div>

         {/* Display sources if available */}
         {!isUser && !isError && message.sources && message.sources.length > 0 && (
            <div className="mt-2 pt-2 border-t border-border/50">
                <p className="text-xs font-medium text-muted-foreground mb-1">Sources:</p>
                <ul className="space-y-1">
                 {message.sources.map((doc, index) => (
                    <li key={doc.id || `source-${index}`} className="text-xs text-muted-foreground hover:text-foreground transition-colors">
                       <TooltipProvider delayDuration={100}>
                            <Tooltip>
                                <TooltipTrigger asChild>
                                    {/* Make sources clickable if you have a way to view the doc */}
                                    <a
                                        href="#" // Replace with actual link/action if available
                                        onClick={(e) => {e.preventDefault(); console.log("View source:", doc)}} // Log for now
                                        className="underline decoration-dotted underline-offset-2"
                                    >
                                        {index + 1}. {doc.file_name || doc.document_id?.substring(0, 8) || `Source ${index+1}`}
                                    </a>
                                </TooltipTrigger>
                                <TooltipContent side="top" className="max-w-xs text-xs">
                                    <p>ID: {doc.id}</p>
                                    {doc.document_id && <p>Doc ID: {doc.document_id}</p>}
                                    {doc.score != null && <p>Score: {doc.score.toFixed(4)}</p>}
                                    {doc.content_preview && <p className="mt-1 pt-1 border-t border-border/50 line-clamp-3">Preview: {doc.content_preview}</p>}
                                </TooltipContent>
                            </Tooltip>
                       </TooltipProvider>
                    </li>
                 ))}
                </ul>
            </div>
         )}

      </div>
      {isUser && (
         <Avatar className="h-8 w-8 border flex-shrink-0 bg-secondary text-secondary-foreground">
           <AvatarFallback><User className="h-5 w-5" /></AvatarFallback>
         </Avatar>
      )}
    </div>
  );
}
```

## File: `components/chat/retrieved-documents-panel.tsx`
```tsx
// File: components/chat/retrieved-documents-panel.tsx
<<<<<<< HEAD
"use client";

import React, { useState } from 'react';
import { ScrollArea } from '@/components/ui/scroll-area';
import { Card, CardHeader, CardTitle, CardContent, CardDescription } from '@/components/ui/card';
import { FileText, AlertCircle, Download, Eye } from 'lucide-react';
import { RetrievedDoc } from '@/lib/api';
=======
// File: components/chat/retrieved-documents-panel.tsx
import React, { useState } from 'react';
import { ScrollArea } from '@/components/ui/scroll-area';
import { Card, CardHeader, CardTitle, CardContent, CardDescription } from '@/components/ui/card';
import { FileText, AlertCircle, Download } from 'lucide-react'; // Import Download icon
import { ApiError, request, RetrievedDoc } from '@/lib/api'; // Import request function, RetrievedDoc
>>>>>>> 2d3983a1
import { Skeleton } from '@/components/ui/skeleton';
import { Badge } from '@/components/ui/badge';
import { Button } from '@/components/ui/button';
// (*) CORRECT IMPORT PATH (Ensure components/ui/dialog.tsx exists after running `npx shadcn-ui@latest add dialog`)
import {
    Dialog,
    DialogContent,
    DialogDescription,
    DialogHeader,
    DialogTitle,
    DialogTrigger,
    DialogFooter,
    DialogClose
} from "@/components/ui/dialog"; // <--- This path causes the error if the file is missing
import { toast } from "sonner";

interface RetrievedDocumentsPanelProps {
  documents: RetrievedDoc[];
  isLoading: boolean;
}

export function RetrievedDocumentsPanel({ documents, isLoading }: RetrievedDocumentsPanelProps) {
    const [selectedDoc, setSelectedDoc] = useState<RetrievedDoc | null>(null);
<<<<<<< HEAD
    const [isDialogOpen, setIsDialogOpen] = useState(false);

    const handleViewDocument = (doc: RetrievedDoc) => {
        console.log("Viewing document details:", doc.document_id || doc.id);
        setSelectedDoc(doc);
        setIsDialogOpen(true);
=======
    const [docContent, setDocContent] = useState<string | null>(null); // State to store document content
    const [viewingError, setViewingError] = useState<string | null>(null); // Error when viewing doc


    const handleViewDocument = async (doc: RetrievedDoc) => {
        console.log("Viewing document:", doc.document_id || doc.id);
        setSelectedDoc(doc);
        setViewingError(null); // Clear any previous errors
        setDocContent(null); // Clear previous content

        try {
             if (!doc.document_id) {
                 throw new Error("Missing document_id for viewing");
             }
             const content = await fetchDocumentContent(doc.document_id);
             setDocContent(content); // Set the content if fetch is successful
             setOpen(true); // Open the Dialog after fetching content
        } catch (error) {
            console.error("Error fetching document content:", error);
            let errorMessage = "Failed to load document content.";
            if (error instanceof ApiError && error.message) {
                errorMessage = error.message;
            } else if (error instanceof Error) {
                errorMessage = error.message;
            }
            setViewingError(errorMessage); // Set the error message
            setDocContent(null); // Ensure content is cleared on error
            setOpen(true); // Still open the dialog to display the error

        }
>>>>>>> 2d3983a1
    };


     const fetchDocumentContent = async (documentId: string): Promise<string> => {
        try {
            const response = await request<string>(`/api/v1/ingest/document/${documentId}/content`, {
                method: 'GET',
            });
            return response;

        } catch (error) {
            console.error("Error fetching document content:", error);
            throw error;
        }
    };



    const handleDownloadDocument = (doc: RetrievedDoc) => {
        const message = `Download requested for: ${doc.file_name || doc.id}`;
        console.log(message);
        toast.info("Download Not Implemented", {
             description: `Backend endpoint for downloading '${doc.file_name || doc.id}' is not yet available.`,
             action: {
                label: "Close",
                onClick: () => {},
             },
        });
    };

  return (
    // Wrap the entire panel content potentially triggering the dialog
    <Dialog open={isDialogOpen} onOpenChange={setIsDialogOpen}>
        <div className="flex h-full flex-col border-l bg-muted/30">
            <CardHeader className="sticky top-0 z-10 border-b bg-background p-4">
                <CardTitle className="text-lg flex items-center">
                    <FileText className="mr-2 h-5 w-5" /> Retrieved Sources
                </CardTitle>
                <CardDescription className="text-xs">
                    Documents used to generate the answer. Click to view details.
                </CardDescription>
            </CardHeader>
            <ScrollArea className="flex-1">
                <div className="p-4 space-y-3">
                {isLoading && documents.length === 0 && (
                    <>
                    <Skeleton className="h-20 w-full rounded-md" />
                    <Skeleton className="h-20 w-full rounded-md" />
                    <Skeleton className="h-20 w-full rounded-md" />
                    </>
                )}
                {!isLoading && documents.length === 0 && (
                    <div className="flex flex-col items-center justify-center h-40 text-center text-muted-foreground">
                    <AlertCircle className="h-8 w-8 mb-2" />
                    <p className="text-sm">No relevant documents found for the last query.</p>
                    </div>
                )}
                {documents.map((doc, index) => (
                    // Use DialogTrigger around the Card to make it clickable
                    <DialogTrigger asChild key={doc.id || `doc-${index}`}>
                         <Card
                            className="cursor-pointer hover:shadow-md transition-shadow duration-150"
                            onClick={() => handleViewDocument(doc)} // Set selected doc on click
                            title={`Click to view details for ${doc.file_name || 'document'}`}
                        >
                            <CardContent className="p-3 space-y-1 text-sm">
                                <div className="flex justify-between items-start">
                                    <p className="font-medium text-primary truncate pr-2">
                                        {index + 1}. {doc.file_name || doc.document_id || `Chunk ${doc.id.substring(0, 8)}`}
                                    </p>
                                    {doc.score != null && (
                                        <Badge variant="secondary" title={`Relevance Score: ${doc.score.toFixed(4)}`}>
                                            {doc.score.toFixed(2)}
                                        </Badge>
                                    )}
                                </div>
                                <p className="text-xs text-muted-foreground line-clamp-2">
                                {doc.content_preview || 'No preview available.'}
                                </p>
                                <div className="text-xs text-muted-foreground/80 pt-1 flex justify-between items-center">
                                    <span>ID: {doc.document_id?.substring(0, 8) ?? doc.id.substring(0, 8)}...</span>
                                    <Eye className="h-3 w-3 text-muted-foreground/50" />
                                </div>
                            </CardContent>
                        </Card>
                    </DialogTrigger>
                ))}
                </div>
            </ScrollArea>

            {/* Dialog Content - Rendered conditionally when selectedDoc is not null */}
            {selectedDoc && (
<<<<<<< HEAD
                <DialogContent className="sm:max-w-lg">
                    <DialogHeader>
                        <DialogTitle className="truncate" title={selectedDoc.file_name || selectedDoc.document_id || 'Document Details'}>
                            {selectedDoc.file_name || selectedDoc.document_id || 'Document Details'}
                        </DialogTitle>
                        <DialogDescription>
                            Details of the retrieved document chunk.
                        </DialogDescription>
                    </DialogHeader>
                    <div className="py-4 space-y-3 text-sm">
                        {/* Details content */}
                        <div className="flex justify-between">
                            <span className="font-medium text-muted-foreground">Document ID:</span>
                            <span className="font-mono text-xs bg-muted px-1 rounded">{selectedDoc.document_id || 'N/A'}</span>
                        </div>
                        <div className="flex justify-between">
                            <span className="font-medium text-muted-foreground">Chunk ID:</span>
                            <span className="font-mono text-xs bg-muted px-1 rounded">{selectedDoc.id}</span>
=======
                <DialogContent className="sm:max-w-[425px]">
                        <div className="px-6 pb-4 text-center sm:text-left">
                            <DialogTitle>{selectedDoc.file_name || selectedDoc.document_id || 'Document Details'}</DialogTitle>
                            <DialogDescription>
                                {viewingError && (
                                    <div className="text-red-500">
                                        Error loading document: {viewingError}
                                    </div>
                                )}
                                {/* Display loading state while fetching */}
                                 {!docContent && !viewingError && (
                                    <div className="flex justify-center items-center h-32">
                                        <Loader2 className="animate-spin h-6 w-6" />
                                    </div>
                                 )}

                                {/* Display loaded content */}
                                {docContent && (
                                    <ScrollArea className="max-h-[300px]">
                                        <p>{docContent}</p>
                                    </ScrollArea>
                                )}
                            </DialogDescription>
>>>>>>> 2d3983a1
                        </div>
                         <div className="flex justify-between">
                            <span className="font-medium text-muted-foreground">Relevance Score:</span>
                            <span>{selectedDoc.score?.toFixed(4) ?? 'N/A'}</span>
                        </div>
                        <div>
                            <span className="font-medium text-muted-foreground block mb-1">Content Preview:</span>
                            <ScrollArea className="max-h-[250px] border rounded p-2 bg-muted/50 text-xs">
                                <pre className="whitespace-pre-wrap break-words">{selectedDoc.content_preview || 'No content preview available.'}</pre>
                            </ScrollArea>
                        </div>
                        {selectedDoc.metadata && Object.keys(selectedDoc.metadata).length > 0 && (
                             <div>
                                <span className="font-medium text-muted-foreground block mb-1">Metadata:</span>
                                <ScrollArea className="max-h-[100px] border rounded p-2 bg-muted/50 text-xs">
                                   <pre className="whitespace-pre-wrap break-words">
                                       {JSON.stringify(selectedDoc.metadata, null, 2)}
                                   </pre>
                                </ScrollArea>
                            </div>
                        )}
                    </div>
                    <DialogFooter>
                        <Button variant="outline" onClick={() => handleDownloadDocument(selectedDoc)}>
                            <Download className="mr-2 h-4 w-4" />
                            Download Original (N/A)
                        </Button>
                        <DialogClose asChild>
                           <Button variant="secondary">Close</Button>
                        </DialogClose>
                    </DialogFooter>
                </DialogContent>
            )}
        </div>
    </Dialog> // Close the main Dialog wrapper
  );
}
```

## File: `components/knowledge/document-status-list.tsx`
```tsx
// File: components/knowledge/document-status-list.tsx
"use client";

import React, { useState, useEffect, useCallback } from 'react';
import { Table, TableBody, TableCell, TableHead, TableHeader, TableRow } from "@/components/ui/table";
import { Badge } from "@/components/ui/badge";
import { AlertCircle, CheckCircle2, Clock, Loader2, RefreshCw, Info } from 'lucide-react';
import { listDocumentStatuses, DocumentStatusResponse, ApiError } from '@/lib/api';
import { Button } from '@/components/ui/button';
import { ScrollArea } from '@/components/ui/scroll-area';
import { Skeleton } from '@/components/ui/skeleton';
import { toast } from "sonner";
import {
    Tooltip,
    TooltipContent,
    TooltipProvider,
    TooltipTrigger,
} from "@/components/ui/tooltip"

type DocumentStatus = DocumentStatusResponse;

export function DocumentStatusList() {
    const [statuses, setStatuses] = useState<DocumentStatus[]>([]);
    const [isLoading, setIsLoading] = useState(true);
    const [error, setError] = useState<string | null>(null);

    const fetchStatuses = useCallback(async (showToast = false) => {
        setIsLoading(true);
        setError(null);
        try {
            const data = await listDocumentStatuses();
            setStatuses(data);
            if (showToast) {
                 toast.success("Statuses Refreshed", { description: `Loaded ${data.length} document statuses.`});
            }
            console.log(`Fetched ${data.length} document statuses.`);
        } catch (err) {
            console.error("Failed to fetch document statuses:", err);
            let message = "Could not load document statuses.";
            if (err instanceof ApiError) {
                message = err.message || message;
            } else if (err instanceof Error) {
                message = err.message;
            }
            setError(message);
            toast.error("Error Loading Statuses", { description: message });
        } finally {
            setIsLoading(false);
        }
<<<<<<< HEAD
=======
    // (+) Dependencias de useCallback: no se necesita 'toast' para sonner
>>>>>>> 2d3983a1
    }, []);

    useEffect(() => {
        fetchStatuses(false);
    }, [fetchStatuses]);

    const handleRefresh = () => {
        fetchStatuses(true);
    };

    const getStatusBadge = (status: DocumentStatus['status']) => {
       switch (status) {
            case 'uploaded':
                return <Badge variant="outline" className="border-blue-300 text-blue-700 bg-blue-50 dark:border-blue-700 dark:text-blue-300 dark:bg-blue-900/30"><Clock className="mr-1 h-3 w-3" />Uploaded</Badge>;
            case 'processing':
                return <Badge variant="secondary" className="border-yellow-300 text-yellow-800 bg-yellow-50 dark:border-yellow-600 dark:text-yellow-200 dark:bg-yellow-900/30"><Loader2 className="mr-1 h-3 w-3 animate-spin" />Processing</Badge>;
            case 'processed':
            case 'indexed':
                return <Badge variant="default" className="bg-green-100 text-green-800 border-green-300 hover:bg-green-200 dark:bg-green-900/30 dark:text-green-200 dark:border-green-700"><CheckCircle2 className="mr-1 h-3 w-3" />Processed</Badge>;
            case 'error':
                return <Badge variant="destructive"><AlertCircle className="mr-1 h-3 w-3" />Error</Badge>;
            default:
                const unknownStatus: string = status;
                return <Badge variant="outline"><Info className="mr-1 h-3 w-3" />Unknown ({unknownStatus})</Badge>;
        }
    };

    const formatDateTime = (dateString?: string) => {
      if (!dateString) return 'N/A';
        try {
            return new Date(dateString).toLocaleString(undefined, {
                year: 'numeric', month: 'short', day: 'numeric',
                hour: 'numeric', minute: '2-digit'
            });
        } catch {
            return dateString;
        }
    };

     const renderContent = () => {
        if (isLoading && statuses.length === 0) {
            return Array.from({ length: 5 }).map((_, index) => (
                <TableRow key={`skel-${index}`}>
                    <TableCell><Skeleton className="h-4 w-3/4" /></TableCell>
                    <TableCell><Skeleton className="h-6 w-20" /></TableCell>
                    <TableCell><Skeleton className="h-4 w-full" /></TableCell>
                    <TableCell><Skeleton className="h-4 w-1/2" /></TableCell>
                </TableRow>
            ));
        }

        if (error && statuses.length === 0) {
            return (
                <TableRow>
                    <TableCell colSpan={4} className="text-center text-destructive py-8">
                        <AlertCircle className="mx-auto h-8 w-8 mb-2" />
                        Error loading statuses: {error}
                        <Button variant="link" onClick={handleRefresh} className="ml-2">Try Again</Button>
                    </TableCell>
                </TableRow>
            );
        }

        if (!isLoading && !error && statuses.length === 0) {
            return (
                <TableRow>
                    <TableCell colSpan={4} className="text-center text-muted-foreground py-8">
                        No documents found. Upload documents using the form above.
                    </TableCell>
                </TableRow>
            );
        }

        return statuses.map((doc) => (
            <TableRow key={doc.document_id}>
                {/* (*) CORRECTED LINE: Use nullish coalescing operator */}
                <TableCell className="font-medium truncate max-w-xs" title={doc.file_name ?? undefined}>
                    {doc.file_name || 'N/A'}
                </TableCell>
                <TableCell>{getStatusBadge(doc.status)}</TableCell>
                <TableCell className="text-muted-foreground text-xs max-w-sm">
                    {doc.status === 'error' ? (
                        <TooltipProvider delayDuration={100}>
                            <Tooltip>
                                <TooltipTrigger asChild>
                                    <span className="text-destructive truncate block cursor-help underline decoration-dotted">
                                        {doc.error_message || 'Unknown error'}
                                    </span>
                                </TooltipTrigger>
                                <TooltipContent side="top" className="max-w-xs text-xs">
                                    <p>{doc.error_message || 'No details provided.'}</p>
                                </TooltipContent>
                            </Tooltip>
                        </TooltipProvider>
                    ) : doc.status === 'processed' || doc.status === 'indexed' ? (
                        `${doc.chunk_count ?? '?'} chunks indexed`
                    ) : (
                        doc.message || '--'
                    )}
                </TableCell>
                <TableCell className="text-muted-foreground text-xs whitespace-nowrap">
                    {formatDateTime(doc.last_updated)}
                </TableCell>
            </TableRow>
        ));
    };

    return (
       <div className="space-y-2">
           <div className="flex justify-end items-center gap-2">
                {error && statuses.length > 0 && (
                    <TooltipProvider delayDuration={100}>
                        <Tooltip>
                            <TooltipTrigger asChild>
                                <span className="text-xs text-destructive flex items-center gap-1 cursor-help">
                                    <AlertCircle className="h-4 w-4"/> Refresh Error
                                </span>
                            </TooltipTrigger>
                            <TooltipContent side="left" className="max-w-xs text-xs">
                                <p>{error}</p>
                            </TooltipContent>
                        </Tooltip>
                    </TooltipProvider>
                )}
                <Button variant="outline" size="sm" onClick={handleRefresh} disabled={isLoading}>
                    <RefreshCw className={`mr-2 h-4 w-4 ${isLoading ? 'animate-spin' : ''}`} />
                    Refresh
                </Button>
           </div>
            <ScrollArea className="h-[400px] border rounded-md relative">
                {isLoading && statuses.length > 0 && (
                   <div className="absolute inset-0 bg-background/50 backdrop-blur-sm flex items-center justify-center z-20">
                       <Loader2 className="h-6 w-6 animate-spin text-primary" />
                   </div>
                )}
                <Table>
                    <TableHeader className="sticky top-0 bg-muted/50 backdrop-blur-sm z-10">
                        <TableRow>
                            <TableHead className="w-[40%]">Filename</TableHead>
                            <TableHead className="w-[15%]">Status</TableHead>
                            <TableHead className="w-[30%]">Details</TableHead>
                            <TableHead className="w-[15%] text-right">Last Updated</TableHead>
                        </TableRow>
                    </TableHeader>
                    <TableBody>
                       {renderContent()}
                    </TableBody>
                </Table>
            </ScrollArea>
       </div>
    );
}
```

## File: `components/knowledge/file-uploader.tsx`
```tsx
// File: components/knowledge/file-uploader.tsx
"use client";

import React, { useState, useCallback } from 'react';
import { useDropzone } from 'react-dropzone';
import { Button } from '@/components/ui/button';
import { Input } from '@/components/ui/input'; // Input no se usa aquí, pero lo dejo por si acaso
import { Progress } from '@/components/ui/progress';
// Alert no se usa directamente aquí, pero lo dejo por si acaso
import { Alert, AlertDescription, AlertTitle } from '@/components/ui/alert';
import { UploadCloud, FileCheck2, AlertCircle, Loader2, X } from 'lucide-react';
import { uploadDocument, ApiError } from '@/lib/api';
// (-) QUITAR ESTA LÍNEA (si existía): import { useToast } from "@/components/ui/use-toast";
// (+) AÑADIR ESTA LÍNEA (si no existe):
import { toast } from "sonner";
import { Badge } from '@/components/ui/badge';

interface UploadedFileStatus {
    file: File;
    status: 'pending' | 'uploading' | 'success' | 'error';
    progress: number;
    error?: string;
    documentId?: string;
    taskId?: string;
}

export function FileUploader() {
    const [filesStatus, setFilesStatus] = useState<UploadedFileStatus[]>([]);
    // (-) QUITAR ESTA LÍNEA (si existía): const { toast } = useToast(); // No necesitas esto con sonner

    const updateFileStatus = (fileName: string, updates: Partial<Omit<UploadedFileStatus, 'file'>>) => {
        setFilesStatus(prev =>
            prev.map(fs => (fs.file.name === fileName ? { ...fs, ...updates } : fs))
        );
    };

    const onDrop = useCallback((acceptedFiles: File[]) => {
        const newFiles: UploadedFileStatus[] = acceptedFiles.map(file => ({
            file,
            status: 'pending',
            progress: 0,
        }));
        setFilesStatus(prev => [...prev, ...newFiles]);

        newFiles.forEach(async (fileStatus) => {
            const formData = new FormData();
            formData.append('file', fileStatus.file);
            const metadata = { source: 'web-uploader' };

            updateFileStatus(fileStatus.file.name, { status: 'uploading', progress: 10 });

            try {
                 updateFileStatus(fileStatus.file.name, { progress: 50 });

                const response = await uploadDocument(formData, metadata);

                updateFileStatus(fileStatus.file.name, {
                    status: 'success',
                    progress: 100,
                    documentId: response.document_id,
                    taskId: response.task_id
                });
                // (-) QUITAR ESTO (si existía):
                // toast({
                //     title: "Upload Queued",
                //     description: `${fileStatus.file.name} uploaded successfully and queued for processing.`,
                // });
                // (+) AÑADIR/USAR ESTO:
                 toast.success("Upload Queued", {
                    description: `${fileStatus.file.name} uploaded successfully and queued for processing. Task ID: ${response.task_id}`, // Puedes añadir más info si quieres
                 });

            } catch (error) {
                console.error(`Upload failed for ${fileStatus.file.name}:`, error);
                let errorMessage = 'Upload failed.';
                if (error instanceof ApiError && error.message) {
                   errorMessage = error.message;
                } else if (error instanceof Error) {
                   errorMessage = error.message;
                }
                updateFileStatus(fileStatus.file.name, { status: 'error', progress: 0, error: errorMessage });
                 // (-) QUITAR ESTO (si existía):
                 // toast({
                 //    variant: "destructive",
                 //    title: `Upload Failed: ${fileStatus.file.name}`,
                 //    description: errorMessage,
                 // });
                 // (+) AÑADIR/USAR ESTO:
                 toast.error(`Upload Failed: ${fileStatus.file.name}`, {
                    description: errorMessage,
                 });
            }
        });
    // (+) Dependencias de useCallback: no se necesita 'toast' para sonner
    }, []);

    const { getRootProps, getInputProps, isDragActive } = useDropzone({
        onDrop,
        accept: {
            'application/pdf': ['.pdf'],
            'application/vnd.openxmlformats-officedocument.wordprocessingml.document': ['.docx'],
            'text/plain': ['.txt'],
            'text/markdown': ['.md'],
            'text/html': ['.html', '.htm'],
            // Añade más tipos si son soportados por tu backend
        },
        multiple: true,
    });

     const removeFile = (fileName: string) => {
        setFilesStatus(prev => prev.filter(fs => fs.file.name !== fileName));
    };

    return (
        <div className="space-y-4">
            <div
                {...getRootProps()}
                className={`flex flex-col items-center justify-center w-full p-8 border-2 border-dashed rounded-lg cursor-pointer transition-colors duration-200 ease-in-out
                ${isDragActive ? 'border-primary bg-primary/10' : 'border-border hover:border-primary/50 hover:bg-muted/50'}`}
            >
                <input {...getInputProps()} />
                <UploadCloud className={`w-12 h-12 mb-4 ${isDragActive ? 'text-primary' : 'text-muted-foreground'}`} />
                {isDragActive ? (
                    <p className="text-lg font-semibold text-primary">Drop the files here ...</p>
                ) : (
                    <>
                        <p className="text-lg font-semibold mb-2">Drag & drop files here, or click to select</p>
                        <p className="text-sm text-muted-foreground">Supported types: PDF, DOCX, TXT, MD, HTML</p>
                         {/* Add size limits if known from backend */}
                        {/* <p className="text-xs text-muted-foreground mt-1">Max file size: 50MB</p> */}
                    </>
                )}
            </div>

            {filesStatus.length > 0 && (
                <div className="space-y-2">
                    <h4 className="text-sm font-medium">Upload Queue:</h4>
                    {filesStatus.map((fs) => (
                        <div key={fs.file.name} className="flex items-center justify-between p-2 border rounded-md bg-background">
                            <div className="flex items-center space-x-2 overflow-hidden">
                                {fs.status === 'success' && <FileCheck2 className="w-5 h-5 text-green-600 flex-shrink-0" />}
                                {fs.status === 'error' && <AlertCircle className="w-5 h-5 text-destructive flex-shrink-0" />}
                                {(fs.status === 'pending' || fs.status === 'uploading') && <Loader2 className="w-5 h-5 text-muted-foreground animate-spin flex-shrink-0" />}
                                <span className="text-sm truncate flex-1" title={fs.file.name}>{fs.file.name}</span>
                                <span className="text-xs text-muted-foreground flex-shrink-0">({(fs.file.size / 1024 / 1024).toFixed(2)} MB)</span>
                             </div>
                             <div className="flex items-center space-x-2 flex-shrink-0">
                                {fs.status === 'uploading' && <Progress value={fs.progress} className="w-20 h-2" />}
                                {fs.status === 'success' && <Badge variant="outline" className="text-green-700 border-green-300 bg-green-50 dark:bg-green-900 dark:text-green-300 dark:border-green-700">Queued</Badge>}
                                {fs.status === 'error' && <Badge variant="destructive" title={fs.error}>Error</Badge>}
                                {/* Permitir eliminar incluso si está subiendo o tuvo éxito/error */}
                                <Button variant="ghost" size="icon" className="h-6 w-6" onClick={() => removeFile(fs.file.name)} title="Remove from queue">
                                    <X className="h-4 w-4" />
                                </Button>
                             </div>
                            {/* Mostrar mensaje de error debajo si existe */}
                             {fs.status === 'error' && fs.error && (
                                <p className="text-xs text-destructive col-span-full mt-1 pl-7" title={fs.error}>
                                   {fs.error}
                                </p>
                             )}
                        </div>
                    ))}
                     {filesStatus.some(fs => fs.status === 'error') && (
                        <p className="text-xs text-destructive mt-2">Some uploads failed. Check individual errors above.</p>
                     )}
                </div>
            )}
        </div>
    );
}
```

## File: `components/layout/header.tsx`
```tsx
    // File: components/layout/header.tsx
    "use client";

    import React from 'react';
    import { Avatar, AvatarFallback, AvatarImage } from "@/components/ui/avatar";
    import { Button } from "@/components/ui/button";
    import { DropdownMenu, DropdownMenuContent, DropdownMenuItem, DropdownMenuLabel, DropdownMenuSeparator, DropdownMenuTrigger } from "@/components/ui/dropdown-menu";
    import { LogOut, Settings, User as UserIcon, Menu, Home } from "lucide-react";
    import { useAuth } from '@/lib/hooks/useAuth';
    import { APP_NAME } from '@/lib/constants';
    import { ThemePaletteButton } from '@/components/theme-palette-button';
    import { useRouter } from 'next/navigation';

    export function Header() {
      const { user, logout } = useAuth();
        const router = useRouter();
        const getInitials = (name?: string) => {
          if (!name) return '?';
          return name.split(' ').map(n => n[0]).slice(0, 2).join('').toUpperCase();
        };

        return (
          <header className="sticky top-0 z-10 flex h-16 items-center justify-between border-b bg-background px-4 md:px-6">
            {/* Left side - Home Link */}
            <div className="flex items-center">
                <Button variant="ghost" size="icon" onClick={() => router.push('/')}>
                    <Home className="h-5 w-5" />
                    <span className="sr-only">Home</span>
                </Button>
                <span className="text-lg font-semibold hidden md:inline">{APP_NAME}</span>
                {/* Add Breadcrumbs or dynamic title here */}
            </div>


            {/* Right side - Theme toggle and User menu */}
            <div className="flex items-center space-x-4">
              <ThemePaletteButton />
              {user && (
                <DropdownMenu>
                  <DropdownMenuTrigger asChild>
                    <Button variant="ghost" className="relative h-9 w-9 rounded-full">
                      <Avatar className="h-9 w-9">
                        {/* Add AvatarImage if user has profile picture URL */}
                        {/* <AvatarImage src="/avatars/01.png" alt={user.name || user.email} /> */}
                        <AvatarFallback className="bg-primary text-primary-foreground">
                          {getInitials(user.name)}
                        </AvatarFallback>
                      </Avatar>
                    </Button>
                  </DropdownMenuTrigger>
                  <DropdownMenuContent className="w-56" align="end" forceMount>
                    <DropdownMenuLabel className="font-normal">
                      <div className="flex flex-col space-y-1">
                        <p className="text-sm font-medium leading-none">{user.name || 'User'}</p>
                        <p className="text-xs leading-none text-muted-foreground">
                          {user.email}
                        </p>
                      </div>
                    </DropdownMenuLabel>
                    <DropdownMenuSeparator />
                    {/* Add links to settings or profile page */}
                    <DropdownMenuItem onClick={() => router.push('/settings')}>
                      <Settings className="mr-2 h-4 w-4" />
                      <span>Settings</span>
                      {/* <DropdownMenuShortcut>⌘S</DropdownMenuShortcut> */}
                    </DropdownMenuItem>
                    {/* Remove Profile DropDown Option
                    <DropdownMenuItem>
                      <UserIcon className="mr-2 h-4 w-4" />
                      <span>Profile</span>
                      {/* <DropdownMenuShortcut>⌘S</DropdownMenuShortcut>
                    </DropdownMenuItem> */}
                    <DropdownMenuSeparator />
                    <DropdownMenuItem onClick={logout} className="cursor-pointer text-destructive focus:text-destructive focus:bg-destructive/10">
                      <LogOut className="mr-2 h-4 w-4" />
                      <span>Log out</span>
                    </DropdownMenuItem>
                  </DropdownMenuContent>
                </DropdownMenu>
              )}
            </div>
          </header>
        );
      }
```

## File: `components/layout/sidebar.tsx`
```tsx
"use client";

import React from 'react';
import Link from 'next/link';
import { usePathname } from 'next/navigation';
import { cn } from '@/lib/utils';
import { Button, buttonVariants } from '@/components/ui/button';
import { Tooltip, TooltipContent, TooltipProvider, TooltipTrigger } from '@/components/ui/tooltip';
import { BotMessageSquare, FileUp, Settings, BarChartHorizontalBig, CircleHelp } from 'lucide-react'; // Added Help icon
import { APP_NAME } from '@/lib/constants';
import { ChatHistory } from '@/components/chat/chat-history'; // Import ChatHistory

interface SidebarProps {
  isCollapsed: boolean;
}

const navItems = [
  { href: '/chat', label: 'Chat', icon: BotMessageSquare },
  { href: '/knowledge', label: 'Knowledge Base', icon: FileUp },
//   { href: '/analytics', label: 'Analytics', icon: BarChartHorizontalBig }, // Example extra item
  { href: '/settings', label: 'Settings', icon: Settings },
//   { href: '/help', label: 'Help & Support', icon: CircleHelp }, // Example extra item
];

export function Sidebar({ isCollapsed }: SidebarProps) {
  const pathname = usePathname();

  return (
    <aside className={cn(
        "flex h-full flex-col border-r bg-muted/40 transition-all duration-300 ease-in-out",
        isCollapsed ? "w-[50px] items-center" : "w-full p-4" // Adjust padding/width
      )}
      >
      <div className={cn("flex items-center", isCollapsed ? "h-16 justify-center" : "h-16 justify-start")}>
          {/* Simple Icon or Logo when collapsed */}
          <BotMessageSquare className={cn("h-6 w-6 text-primary", !isCollapsed && "mr-2")} />
        {!isCollapsed && (
          <span className="text-lg font-bold text-primary">{APP_NAME}</span>
        )}
      </div>

       {/* Main Navigation */}
      <nav className={cn("flex flex-col gap-2", isCollapsed ? "items-center mt-4" : "flex-1 mt-4")}>
        <TooltipProvider delayDuration={0}>
          {navItems.map((item) => (
            <Tooltip key={item.href}>
              <TooltipTrigger asChild>
                 <Link
                    href={item.href}
                    className={cn(
                        buttonVariants({ variant: pathname.startsWith(item.href) ? 'default' : 'ghost', size: isCollapsed ? "icon" : "default" }),
                        "w-full transition-colors duration-150 ease-in-out",
                        isCollapsed ? "h-10 w-10 rounded-lg" : "justify-start",
                        pathname.startsWith(item.href)
                        ? 'bg-primary text-primary-foreground hover:bg-primary/90'
                        : 'hover:bg-muted'
                    )}
                    aria-label={item.label}
                >
                  <item.icon className={cn("h-5 w-5", !isCollapsed && "mr-3")} />
                  {!isCollapsed && <span className="truncate">{item.label}</span>}
                 </Link>
              </TooltipTrigger>
              {isCollapsed && (
                <TooltipContent side="right" sideOffset={5}>
                  {item.label}
                </TooltipContent>
              )}
            </Tooltip>
          ))}
        </TooltipProvider>
      </nav>

      {/* Chat History Section - Conditionally render based on collapse */}
      {!isCollapsed && (
         <div className="mt-auto flex flex-col gap-2 border-t pt-4">
             <h3 className="px-2 text-xs font-semibold uppercase text-muted-foreground tracking-wider">Chat History</h3>
             <ChatHistory />
         </div>
      )}
    </aside>
  );
}
```

## File: `components/theme-palette-button.tsx`
```tsx
// File: components/theme-palette-button.tsx
"use client";

import * as React from "react";
import { Palette } from "lucide-react";
import { useTheme } from "next-themes";
import { Button } from "@/components/ui/button";
import {
  DropdownMenu,
  DropdownMenuContent,
  DropdownMenuItem,
  DropdownMenuTrigger,
} from "@/components/ui/dropdown-menu";

const colorPalettes = [
    'system',
    'light',
    'dark',
    'blue',
    'green',
];

const themeToPalette: { [key: string]: string } = {
   'system': 'Default',
   'light': 'Light',
   'dark': 'Dark',
   'blue': 'Blue Oasis',
   'green': 'Emerald Depths'
}

export function ThemePaletteButton() {
  const { setTheme, theme } = useTheme();

  const handleThemeChange = (palette: string) => {
    setTheme(palette);
  };

  return (
    <DropdownMenu>
      <DropdownMenuTrigger asChild>
           <Button variant="outline" size="icon">
               <Palette className="h-[1.2rem] w-[1.2rem]"/>
                <span className="sr-only">Toggle theme</span>
            </Button>
      </DropdownMenuTrigger>
      <DropdownMenuContent align="end">
           {colorPalettes.map((palette) => (
               <DropdownMenuItem key={palette} onClick={() => handleThemeChange(palette)}>
                   {themeToPalette[palette] || palette}
               </DropdownMenuItem>
           ))}
      </DropdownMenuContent>
    </DropdownMenu>
  );
}
```

## File: `components/theme-provider.tsx`
```tsx
// File: components/theme-provider.tsx
"use client";

import * as React from "react";
import { ThemeProvider as NextThemesProvider, type ThemeProviderProps } from "next-themes";

export function ThemeProvider({ children, ...props }: ThemeProviderProps) {
  return <NextThemesProvider {...props}>{children}</NextThemesProvider>;
}
```

## File: `components/theme-toggle.tsx`
```tsx

```

## File: `components/ui/alert-dialog.tsx`
```tsx
"use client"

import * as React from "react"
import * as AlertDialogPrimitive from "@radix-ui/react-alert-dialog"

import { cn } from "@/lib/utils"
import { buttonVariants } from "@/components/ui/button"

function AlertDialog({
  ...props
}: React.ComponentProps<typeof AlertDialogPrimitive.Root>) {
  return <AlertDialogPrimitive.Root data-slot="alert-dialog" {...props} />
}

function AlertDialogTrigger({
  ...props
}: React.ComponentProps<typeof AlertDialogPrimitive.Trigger>) {
  return (
    <AlertDialogPrimitive.Trigger data-slot="alert-dialog-trigger" {...props} />
  )
}

function AlertDialogPortal({
  ...props
}: React.ComponentProps<typeof AlertDialogPrimitive.Portal>) {
  return (
    <AlertDialogPrimitive.Portal data-slot="alert-dialog-portal" {...props} />
  )
}

function AlertDialogOverlay({
  className,
  ...props
}: React.ComponentProps<typeof AlertDialogPrimitive.Overlay>) {
  return (
    <AlertDialogPrimitive.Overlay
      data-slot="alert-dialog-overlay"
      className={cn(
        "data-[state=open]:animate-in data-[state=closed]:animate-out data-[state=closed]:fade-out-0 data-[state=open]:fade-in-0 fixed inset-0 z-50 bg-black/50",
        className
      )}
      {...props}
    />
  )
}

function AlertDialogContent({
  className,
  ...props
}: React.ComponentProps<typeof AlertDialogPrimitive.Content>) {
  return (
    <AlertDialogPortal>
      <AlertDialogOverlay />
      <AlertDialogPrimitive.Content
        data-slot="alert-dialog-content"
        className={cn(
          "bg-background data-[state=open]:animate-in data-[state=closed]:animate-out data-[state=closed]:fade-out-0 data-[state=open]:fade-in-0 data-[state=closed]:zoom-out-95 data-[state=open]:zoom-in-95 fixed top-[50%] left-[50%] z-50 grid w-full max-w-[calc(100%-2rem)] translate-x-[-50%] translate-y-[-50%] gap-4 rounded-lg border p-6 shadow-lg duration-200 sm:max-w-lg",
          className
        )}
        {...props}
      />
    </AlertDialogPortal>
  )
}

function AlertDialogHeader({
  className,
  ...props
}: React.ComponentProps<"div">) {
  return (
    <div
      data-slot="alert-dialog-header"
      className={cn("flex flex-col gap-2 text-center sm:text-left", className)}
      {...props}
    />
  )
}

function AlertDialogFooter({
  className,
  ...props
}: React.ComponentProps<"div">) {
  return (
    <div
      data-slot="alert-dialog-footer"
      className={cn(
        "flex flex-col-reverse gap-2 sm:flex-row sm:justify-end",
        className
      )}
      {...props}
    />
  )
}

function AlertDialogTitle({
  className,
  ...props
}: React.ComponentProps<typeof AlertDialogPrimitive.Title>) {
  return (
    <AlertDialogPrimitive.Title
      data-slot="alert-dialog-title"
      className={cn("text-lg font-semibold", className)}
      {...props}
    />
  )
}

function AlertDialogDescription({
  className,
  ...props
}: React.ComponentProps<typeof AlertDialogPrimitive.Description>) {
  return (
    <AlertDialogPrimitive.Description
      data-slot="alert-dialog-description"
      className={cn("text-muted-foreground text-sm", className)}
      {...props}
    />
  )
}

function AlertDialogAction({
  className,
  ...props
}: React.ComponentProps<typeof AlertDialogPrimitive.Action>) {
  return (
    <AlertDialogPrimitive.Action
      className={cn(buttonVariants(), className)}
      {...props}
    />
  )
}

function AlertDialogCancel({
  className,
  ...props
}: React.ComponentProps<typeof AlertDialogPrimitive.Cancel>) {
  return (
    <AlertDialogPrimitive.Cancel
      className={cn(buttonVariants({ variant: "outline" }), className)}
      {...props}
    />
  )
}

export {
  AlertDialog,
  AlertDialogPortal,
  AlertDialogOverlay,
  AlertDialogTrigger,
  AlertDialogContent,
  AlertDialogHeader,
  AlertDialogFooter,
  AlertDialogTitle,
  AlertDialogDescription,
  AlertDialogAction,
  AlertDialogCancel,
}

```

<<<<<<< HEAD
## File: `components\ui\alert-dialog.tsx`
=======
## File: `components/ui/alert.tsx`
>>>>>>> 2d3983a1
```tsx
"use client"

import * as React from "react"
import * as AlertDialogPrimitive from "@radix-ui/react-alert-dialog"

import { cn } from "@/lib/utils"
import { buttonVariants } from "@/components/ui/button"

function AlertDialog({
  ...props
}: React.ComponentProps<typeof AlertDialogPrimitive.Root>) {
  return <AlertDialogPrimitive.Root data-slot="alert-dialog" {...props} />
}

function AlertDialogTrigger({
  ...props
}: React.ComponentProps<typeof AlertDialogPrimitive.Trigger>) {
  return (
    <AlertDialogPrimitive.Trigger data-slot="alert-dialog-trigger" {...props} />
  )
}

function AlertDialogPortal({
  ...props
}: React.ComponentProps<typeof AlertDialogPrimitive.Portal>) {
  return (
    <AlertDialogPrimitive.Portal data-slot="alert-dialog-portal" {...props} />
  )
}

function AlertDialogOverlay({
  className,
  ...props
}: React.ComponentProps<typeof AlertDialogPrimitive.Overlay>) {
  return (
    <AlertDialogPrimitive.Overlay
      data-slot="alert-dialog-overlay"
      className={cn(
        "data-[state=open]:animate-in data-[state=closed]:animate-out data-[state=closed]:fade-out-0 data-[state=open]:fade-in-0 fixed inset-0 z-50 bg-black/50",
        className
      )}
      {...props}
    />
  )
}

function AlertDialogContent({
  className,
  ...props
}: React.ComponentProps<typeof AlertDialogPrimitive.Content>) {
  return (
    <AlertDialogPortal>
      <AlertDialogOverlay />
      <AlertDialogPrimitive.Content
        data-slot="alert-dialog-content"
        className={cn(
          "bg-background data-[state=open]:animate-in data-[state=closed]:animate-out data-[state=closed]:fade-out-0 data-[state=open]:fade-in-0 data-[state=closed]:zoom-out-95 data-[state=open]:zoom-in-95 fixed top-[50%] left-[50%] z-50 grid w-full max-w-[calc(100%-2rem)] translate-x-[-50%] translate-y-[-50%] gap-4 rounded-lg border p-6 shadow-lg duration-200 sm:max-w-lg",
          className
        )}
        {...props}
      />
    </AlertDialogPortal>
  )
}

function AlertDialogHeader({
  className,
  ...props
}: React.ComponentProps<"div">) {
  return (
    <div
      data-slot="alert-dialog-header"
      className={cn("flex flex-col gap-2 text-center sm:text-left", className)}
      {...props}
    />
  )
}

function AlertDialogFooter({
  className,
  ...props
}: React.ComponentProps<"div">) {
  return (
    <div
      data-slot="alert-dialog-footer"
      className={cn(
        "flex flex-col-reverse gap-2 sm:flex-row sm:justify-end",
        className
      )}
      {...props}
    />
  )
}

function AlertDialogTitle({
  className,
  ...props
}: React.ComponentProps<typeof AlertDialogPrimitive.Title>) {
  return (
    <AlertDialogPrimitive.Title
      data-slot="alert-dialog-title"
      className={cn("text-lg font-semibold", className)}
      {...props}
    />
  )
}

function AlertDialogDescription({
  className,
  ...props
}: React.ComponentProps<typeof AlertDialogPrimitive.Description>) {
  return (
    <AlertDialogPrimitive.Description
      data-slot="alert-dialog-description"
      className={cn("text-muted-foreground text-sm", className)}
      {...props}
    />
  )
}

function AlertDialogAction({
  className,
  ...props
}: React.ComponentProps<typeof AlertDialogPrimitive.Action>) {
  return (
    <AlertDialogPrimitive.Action
      className={cn(buttonVariants(), className)}
      {...props}
    />
  )
}

function AlertDialogCancel({
  className,
  ...props
}: React.ComponentProps<typeof AlertDialogPrimitive.Cancel>) {
  return (
    <AlertDialogPrimitive.Cancel
      className={cn(buttonVariants({ variant: "outline" }), className)}
      {...props}
    />
  )
}

export {
  AlertDialog,
  AlertDialogPortal,
  AlertDialogOverlay,
  AlertDialogTrigger,
  AlertDialogContent,
  AlertDialogHeader,
  AlertDialogFooter,
  AlertDialogTitle,
  AlertDialogDescription,
  AlertDialogAction,
  AlertDialogCancel,
}

```

## File: `components\ui\alert.tsx`
```tsx
import * as React from "react"
import { cva, type VariantProps } from "class-variance-authority"

import { cn } from "@/lib/utils"

const alertVariants = cva(
  "relative w-full rounded-lg border px-4 py-3 text-sm grid has-[>svg]:grid-cols-[calc(var(--spacing)*4)_1fr] grid-cols-[0_1fr] has-[>svg]:gap-x-3 gap-y-0.5 items-start [&>svg]:size-4 [&>svg]:translate-y-0.5 [&>svg]:text-current",
  {
    variants: {
      variant: {
        default: "bg-card text-card-foreground",
        destructive:
          "text-destructive bg-card [&>svg]:text-current *:data-[slot=alert-description]:text-destructive/90",
      },
    },
    defaultVariants: {
      variant: "default",
    },
  }
)

function Alert({
  className,
  variant,
  ...props
}: React.ComponentProps<"div"> & VariantProps<typeof alertVariants>) {
  return (
    <div
      data-slot="alert"
      role="alert"
      className={cn(alertVariants({ variant }), className)}
      {...props}
    />
  )
}

function AlertTitle({ className, ...props }: React.ComponentProps<"div">) {
  return (
    <div
      data-slot="alert-title"
      className={cn(
        "col-start-2 line-clamp-1 min-h-4 font-medium tracking-tight",
        className
      )}
      {...props}
    />
  )
}

function AlertDescription({
  className,
  ...props
}: React.ComponentProps<"div">) {
  return (
    <div
      data-slot="alert-description"
      className={cn(
        "text-muted-foreground col-start-2 grid justify-items-start gap-1 text-sm [&_p]:leading-relaxed",
        className
      )}
      {...props}
    />
  )
}

export { Alert, AlertTitle, AlertDescription }

```

## File: `components/ui/avatar.tsx`
```tsx
"use client"

import * as React from "react"
import * as AvatarPrimitive from "@radix-ui/react-avatar"

import { cn } from "@/lib/utils"

function Avatar({
  className,
  ...props
}: React.ComponentProps<typeof AvatarPrimitive.Root>) {
  return (
    <AvatarPrimitive.Root
      data-slot="avatar"
      className={cn(
        "relative flex size-8 shrink-0 overflow-hidden rounded-full",
        className
      )}
      {...props}
    />
  )
}

function AvatarImage({
  className,
  ...props
}: React.ComponentProps<typeof AvatarPrimitive.Image>) {
  return (
    <AvatarPrimitive.Image
      data-slot="avatar-image"
      className={cn("aspect-square size-full", className)}
      {...props}
    />
  )
}

function AvatarFallback({
  className,
  ...props
}: React.ComponentProps<typeof AvatarPrimitive.Fallback>) {
  return (
    <AvatarPrimitive.Fallback
      data-slot="avatar-fallback"
      className={cn(
        "bg-muted flex size-full items-center justify-center rounded-full",
        className
      )}
      {...props}
    />
  )
}

export { Avatar, AvatarImage, AvatarFallback }

```

## File: `components/ui/badge.tsx`
```tsx
import * as React from "react"
import { Slot } from "@radix-ui/react-slot"
import { cva, type VariantProps } from "class-variance-authority"

import { cn } from "@/lib/utils"

const badgeVariants = cva(
  "inline-flex items-center justify-center rounded-md border px-2 py-0.5 text-xs font-medium w-fit whitespace-nowrap shrink-0 [&>svg]:size-3 gap-1 [&>svg]:pointer-events-none focus-visible:border-ring focus-visible:ring-ring/50 focus-visible:ring-[3px] aria-invalid:ring-destructive/20 dark:aria-invalid:ring-destructive/40 aria-invalid:border-destructive transition-[color,box-shadow] overflow-hidden",
  {
    variants: {
      variant: {
        default:
          "border-transparent bg-primary text-primary-foreground [a&]:hover:bg-primary/90",
        secondary:
          "border-transparent bg-secondary text-secondary-foreground [a&]:hover:bg-secondary/90",
        destructive:
          "border-transparent bg-destructive text-white [a&]:hover:bg-destructive/90 focus-visible:ring-destructive/20 dark:focus-visible:ring-destructive/40 dark:bg-destructive/60",
        outline:
          "text-foreground [a&]:hover:bg-accent [a&]:hover:text-accent-foreground",
      },
    },
    defaultVariants: {
      variant: "default",
    },
  }
)

function Badge({
  className,
  variant,
  asChild = false,
  ...props
}: React.ComponentProps<"span"> &
  VariantProps<typeof badgeVariants> & { asChild?: boolean }) {
  const Comp = asChild ? Slot : "span"

  return (
    <Comp
      data-slot="badge"
      className={cn(badgeVariants({ variant }), className)}
      {...props}
    />
  )
}

export { Badge, badgeVariants }

```

## File: `components/ui/button.tsx`
```tsx
import * as React from "react"
import { Slot } from "@radix-ui/react-slot"
import { cva, type VariantProps } from "class-variance-authority"

import { cn } from "@/lib/utils"

const buttonVariants = cva(
  "inline-flex items-center justify-center gap-2 whitespace-nowrap rounded-md text-sm font-medium transition-all disabled:pointer-events-none disabled:opacity-50 [&_svg]:pointer-events-none [&_svg:not([class*='size-'])]:size-4 shrink-0 [&_svg]:shrink-0 outline-none focus-visible:border-ring focus-visible:ring-ring/50 focus-visible:ring-[3px] aria-invalid:ring-destructive/20 dark:aria-invalid:ring-destructive/40 aria-invalid:border-destructive",
  {
    variants: {
      variant: {
        default:
          "bg-primary text-primary-foreground shadow-xs hover:bg-primary/90",
        destructive:
          "bg-destructive text-white shadow-xs hover:bg-destructive/90 focus-visible:ring-destructive/20 dark:focus-visible:ring-destructive/40 dark:bg-destructive/60",
        outline:
          "border bg-background shadow-xs hover:bg-accent hover:text-accent-foreground dark:bg-input/30 dark:border-input dark:hover:bg-input/50",
        secondary:
          "bg-secondary text-secondary-foreground shadow-xs hover:bg-secondary/80",
        ghost:
          "hover:bg-accent hover:text-accent-foreground dark:hover:bg-accent/50",
        link: "text-primary underline-offset-4 hover:underline",
      },
      size: {
        default: "h-9 px-4 py-2 has-[>svg]:px-3",
        sm: "h-8 rounded-md gap-1.5 px-3 has-[>svg]:px-2.5",
        lg: "h-10 rounded-md px-6 has-[>svg]:px-4",
        icon: "size-9",
      },
    },
    defaultVariants: {
      variant: "default",
      size: "default",
    },
  }
)

function Button({
  className,
  variant,
  size,
  asChild = false,
  ...props
}: React.ComponentProps<"button"> &
  VariantProps<typeof buttonVariants> & {
    asChild?: boolean
  }) {
  const Comp = asChild ? Slot : "button"

  return (
    <Comp
      data-slot="button"
      className={cn(buttonVariants({ variant, size, className }))}
      {...props}
    />
  )
}

export { Button, buttonVariants }

```

## File: `components/ui/card.tsx`
```tsx
import * as React from "react"

import { cn } from "@/lib/utils"

function Card({ className, ...props }: React.ComponentProps<"div">) {
  return (
    <div
      data-slot="card"
      className={cn(
        "bg-card text-card-foreground flex flex-col gap-6 rounded-xl border py-6 shadow-sm",
        className
      )}
      {...props}
    />
  )
}

function CardHeader({ className, ...props }: React.ComponentProps<"div">) {
  return (
    <div
      data-slot="card-header"
      className={cn(
        "@container/card-header grid auto-rows-min grid-rows-[auto_auto] items-start gap-1.5 px-6 has-data-[slot=card-action]:grid-cols-[1fr_auto] [.border-b]:pb-6",
        className
      )}
      {...props}
    />
  )
}

function CardTitle({ className, ...props }: React.ComponentProps<"div">) {
  return (
    <div
      data-slot="card-title"
      className={cn("leading-none font-semibold", className)}
      {...props}
    />
  )
}

function CardDescription({ className, ...props }: React.ComponentProps<"div">) {
  return (
    <div
      data-slot="card-description"
      className={cn("text-muted-foreground text-sm", className)}
      {...props}
    />
  )
}

function CardAction({ className, ...props }: React.ComponentProps<"div">) {
  return (
    <div
      data-slot="card-action"
      className={cn(
        "col-start-2 row-span-2 row-start-1 self-start justify-self-end",
        className
      )}
      {...props}
    />
  )
}

function CardContent({ className, ...props }: React.ComponentProps<"div">) {
  return (
    <div
      data-slot="card-content"
      className={cn("px-6", className)}
      {...props}
    />
  )
}

function CardFooter({ className, ...props }: React.ComponentProps<"div">) {
  return (
    <div
      data-slot="card-footer"
      className={cn("flex items-center px-6 [.border-t]:pt-6", className)}
      {...props}
    />
  )
}

export {
  Card,
  CardHeader,
  CardFooter,
  CardTitle,
  CardAction,
  CardDescription,
  CardContent,
}

```

<<<<<<< HEAD
## File: `components\ui\dialog.tsx`
=======
## File: `components/ui/dialog.tsx`
>>>>>>> 2d3983a1
```tsx
"use client"

import * as React from "react"
import * as DialogPrimitive from "@radix-ui/react-dialog"
import { XIcon } from "lucide-react"

import { cn } from "@/lib/utils"

function Dialog({
  ...props
}: React.ComponentProps<typeof DialogPrimitive.Root>) {
  return <DialogPrimitive.Root data-slot="dialog" {...props} />
}

function DialogTrigger({
  ...props
}: React.ComponentProps<typeof DialogPrimitive.Trigger>) {
  return <DialogPrimitive.Trigger data-slot="dialog-trigger" {...props} />
}

function DialogPortal({
  ...props
}: React.ComponentProps<typeof DialogPrimitive.Portal>) {
  return <DialogPrimitive.Portal data-slot="dialog-portal" {...props} />
}

function DialogClose({
  ...props
}: React.ComponentProps<typeof DialogPrimitive.Close>) {
  return <DialogPrimitive.Close data-slot="dialog-close" {...props} />
}

function DialogOverlay({
  className,
  ...props
}: React.ComponentProps<typeof DialogPrimitive.Overlay>) {
  return (
    <DialogPrimitive.Overlay
      data-slot="dialog-overlay"
      className={cn(
        "data-[state=open]:animate-in data-[state=closed]:animate-out data-[state=closed]:fade-out-0 data-[state=open]:fade-in-0 fixed inset-0 z-50 bg-black/50",
        className
      )}
      {...props}
    />
  )
}

function DialogContent({
  className,
  children,
  ...props
}: React.ComponentProps<typeof DialogPrimitive.Content>) {
  return (
    <DialogPortal data-slot="dialog-portal">
      <DialogOverlay />
      <DialogPrimitive.Content
        data-slot="dialog-content"
        className={cn(
          "bg-background data-[state=open]:animate-in data-[state=closed]:animate-out data-[state=closed]:fade-out-0 data-[state=open]:fade-in-0 data-[state=closed]:zoom-out-95 data-[state=open]:zoom-in-95 fixed top-[50%] left-[50%] z-50 grid w-full max-w-[calc(100%-2rem)] translate-x-[-50%] translate-y-[-50%] gap-4 rounded-lg border p-6 shadow-lg duration-200 sm:max-w-lg",
          className
        )}
        {...props}
      >
        {children}
        <DialogPrimitive.Close className="ring-offset-background focus:ring-ring data-[state=open]:bg-accent data-[state=open]:text-muted-foreground absolute top-4 right-4 rounded-xs opacity-70 transition-opacity hover:opacity-100 focus:ring-2 focus:ring-offset-2 focus:outline-hidden disabled:pointer-events-none [&_svg]:pointer-events-none [&_svg]:shrink-0 [&_svg:not([class*='size-'])]:size-4">
          <XIcon />
          <span className="sr-only">Close</span>
        </DialogPrimitive.Close>
      </DialogPrimitive.Content>
    </DialogPortal>
  )
}

function DialogHeader({ className, ...props }: React.ComponentProps<"div">) {
  return (
    <div
      data-slot="dialog-header"
      className={cn("flex flex-col gap-2 text-center sm:text-left", className)}
      {...props}
    />
  )
}

function DialogFooter({ className, ...props }: React.ComponentProps<"div">) {
  return (
    <div
      data-slot="dialog-footer"
      className={cn(
        "flex flex-col-reverse gap-2 sm:flex-row sm:justify-end",
        className
      )}
      {...props}
    />
  )
}

function DialogTitle({
  className,
  ...props
}: React.ComponentProps<typeof DialogPrimitive.Title>) {
  return (
    <DialogPrimitive.Title
      data-slot="dialog-title"
      className={cn("text-lg leading-none font-semibold", className)}
      {...props}
    />
  )
}

function DialogDescription({
  className,
  ...props
}: React.ComponentProps<typeof DialogPrimitive.Description>) {
  return (
    <DialogPrimitive.Description
      data-slot="dialog-description"
      className={cn("text-muted-foreground text-sm", className)}
      {...props}
    />
  )
}

export {
  Dialog,
  DialogClose,
  DialogContent,
  DialogDescription,
  DialogFooter,
  DialogHeader,
  DialogOverlay,
  DialogPortal,
  DialogTitle,
  DialogTrigger,
}

```

<<<<<<< HEAD
## File: `components\ui\dropdown-menu.tsx`
=======
## File: `components/ui/dropdown-menu.tsx`
>>>>>>> 2d3983a1
```tsx
"use client"

import * as React from "react"
import * as DropdownMenuPrimitive from "@radix-ui/react-dropdown-menu"
import { CheckIcon, ChevronRightIcon, CircleIcon } from "lucide-react"

import { cn } from "@/lib/utils"

function DropdownMenu({
  ...props
}: React.ComponentProps<typeof DropdownMenuPrimitive.Root>) {
  return <DropdownMenuPrimitive.Root data-slot="dropdown-menu" {...props} />
}

function DropdownMenuPortal({
  ...props
}: React.ComponentProps<typeof DropdownMenuPrimitive.Portal>) {
  return (
    <DropdownMenuPrimitive.Portal data-slot="dropdown-menu-portal" {...props} />
  )
}

function DropdownMenuTrigger({
  ...props
}: React.ComponentProps<typeof DropdownMenuPrimitive.Trigger>) {
  return (
    <DropdownMenuPrimitive.Trigger
      data-slot="dropdown-menu-trigger"
      {...props}
    />
  )
}

function DropdownMenuContent({
  className,
  sideOffset = 4,
  ...props
}: React.ComponentProps<typeof DropdownMenuPrimitive.Content>) {
  return (
    <DropdownMenuPrimitive.Portal>
      <DropdownMenuPrimitive.Content
        data-slot="dropdown-menu-content"
        sideOffset={sideOffset}
        className={cn(
          "bg-popover text-popover-foreground data-[state=open]:animate-in data-[state=closed]:animate-out data-[state=closed]:fade-out-0 data-[state=open]:fade-in-0 data-[state=closed]:zoom-out-95 data-[state=open]:zoom-in-95 data-[side=bottom]:slide-in-from-top-2 data-[side=left]:slide-in-from-right-2 data-[side=right]:slide-in-from-left-2 data-[side=top]:slide-in-from-bottom-2 z-50 max-h-(--radix-dropdown-menu-content-available-height) min-w-[8rem] origin-(--radix-dropdown-menu-content-transform-origin) overflow-x-hidden overflow-y-auto rounded-md border p-1 shadow-md",
          className
        )}
        {...props}
      />
    </DropdownMenuPrimitive.Portal>
  )
}

function DropdownMenuGroup({
  ...props
}: React.ComponentProps<typeof DropdownMenuPrimitive.Group>) {
  return (
    <DropdownMenuPrimitive.Group data-slot="dropdown-menu-group" {...props} />
  )
}

function DropdownMenuItem({
  className,
  inset,
  variant = "default",
  ...props
}: React.ComponentProps<typeof DropdownMenuPrimitive.Item> & {
  inset?: boolean
  variant?: "default" | "destructive"
}) {
  return (
    <DropdownMenuPrimitive.Item
      data-slot="dropdown-menu-item"
      data-inset={inset}
      data-variant={variant}
      className={cn(
        "focus:bg-accent focus:text-accent-foreground data-[variant=destructive]:text-destructive data-[variant=destructive]:focus:bg-destructive/10 dark:data-[variant=destructive]:focus:bg-destructive/20 data-[variant=destructive]:focus:text-destructive data-[variant=destructive]:*:[svg]:!text-destructive [&_svg:not([class*='text-'])]:text-muted-foreground relative flex cursor-default items-center gap-2 rounded-sm px-2 py-1.5 text-sm outline-hidden select-none data-[disabled]:pointer-events-none data-[disabled]:opacity-50 data-[inset]:pl-8 [&_svg]:pointer-events-none [&_svg]:shrink-0 [&_svg:not([class*='size-'])]:size-4",
        className
      )}
      {...props}
    />
  )
}

function DropdownMenuCheckboxItem({
  className,
  children,
  checked,
  ...props
}: React.ComponentProps<typeof DropdownMenuPrimitive.CheckboxItem>) {
  return (
    <DropdownMenuPrimitive.CheckboxItem
      data-slot="dropdown-menu-checkbox-item"
      className={cn(
        "focus:bg-accent focus:text-accent-foreground relative flex cursor-default items-center gap-2 rounded-sm py-1.5 pr-2 pl-8 text-sm outline-hidden select-none data-[disabled]:pointer-events-none data-[disabled]:opacity-50 [&_svg]:pointer-events-none [&_svg]:shrink-0 [&_svg:not([class*='size-'])]:size-4",
        className
      )}
      checked={checked}
      {...props}
    >
      <span className="pointer-events-none absolute left-2 flex size-3.5 items-center justify-center">
        <DropdownMenuPrimitive.ItemIndicator>
          <CheckIcon className="size-4" />
        </DropdownMenuPrimitive.ItemIndicator>
      </span>
      {children}
    </DropdownMenuPrimitive.CheckboxItem>
  )
}

function DropdownMenuRadioGroup({
  ...props
}: React.ComponentProps<typeof DropdownMenuPrimitive.RadioGroup>) {
  return (
    <DropdownMenuPrimitive.RadioGroup
      data-slot="dropdown-menu-radio-group"
      {...props}
    />
  )
}

function DropdownMenuRadioItem({
  className,
  children,
  ...props
}: React.ComponentProps<typeof DropdownMenuPrimitive.RadioItem>) {
  return (
    <DropdownMenuPrimitive.RadioItem
      data-slot="dropdown-menu-radio-item"
      className={cn(
        "focus:bg-accent focus:text-accent-foreground relative flex cursor-default items-center gap-2 rounded-sm py-1.5 pr-2 pl-8 text-sm outline-hidden select-none data-[disabled]:pointer-events-none data-[disabled]:opacity-50 [&_svg]:pointer-events-none [&_svg]:shrink-0 [&_svg:not([class*='size-'])]:size-4",
        className
      )}
      {...props}
    >
      <span className="pointer-events-none absolute left-2 flex size-3.5 items-center justify-center">
        <DropdownMenuPrimitive.ItemIndicator>
          <CircleIcon className="size-2 fill-current" />
        </DropdownMenuPrimitive.ItemIndicator>
      </span>
      {children}
    </DropdownMenuPrimitive.RadioItem>
  )
}

function DropdownMenuLabel({
  className,
  inset,
  ...props
}: React.ComponentProps<typeof DropdownMenuPrimitive.Label> & {
  inset?: boolean
}) {
  return (
    <DropdownMenuPrimitive.Label
      data-slot="dropdown-menu-label"
      data-inset={inset}
      className={cn(
        "px-2 py-1.5 text-sm font-medium data-[inset]:pl-8",
        className
      )}
      {...props}
    />
  )
}

function DropdownMenuSeparator({
  className,
  ...props
}: React.ComponentProps<typeof DropdownMenuPrimitive.Separator>) {
  return (
    <DropdownMenuPrimitive.Separator
      data-slot="dropdown-menu-separator"
      className={cn("bg-border -mx-1 my-1 h-px", className)}
      {...props}
    />
  )
}

function DropdownMenuShortcut({
  className,
  ...props
}: React.ComponentProps<"span">) {
  return (
    <span
      data-slot="dropdown-menu-shortcut"
      className={cn(
        "text-muted-foreground ml-auto text-xs tracking-widest",
        className
      )}
      {...props}
    />
  )
}

function DropdownMenuSub({
  ...props
}: React.ComponentProps<typeof DropdownMenuPrimitive.Sub>) {
  return <DropdownMenuPrimitive.Sub data-slot="dropdown-menu-sub" {...props} />
}

function DropdownMenuSubTrigger({
  className,
  inset,
  children,
  ...props
}: React.ComponentProps<typeof DropdownMenuPrimitive.SubTrigger> & {
  inset?: boolean
}) {
  return (
    <DropdownMenuPrimitive.SubTrigger
      data-slot="dropdown-menu-sub-trigger"
      data-inset={inset}
      className={cn(
        "focus:bg-accent focus:text-accent-foreground data-[state=open]:bg-accent data-[state=open]:text-accent-foreground flex cursor-default items-center rounded-sm px-2 py-1.5 text-sm outline-hidden select-none data-[inset]:pl-8",
        className
      )}
      {...props}
    >
      {children}
      <ChevronRightIcon className="ml-auto size-4" />
    </DropdownMenuPrimitive.SubTrigger>
  )
}

function DropdownMenuSubContent({
  className,
  ...props
}: React.ComponentProps<typeof DropdownMenuPrimitive.SubContent>) {
  return (
    <DropdownMenuPrimitive.SubContent
      data-slot="dropdown-menu-sub-content"
      className={cn(
        "bg-popover text-popover-foreground data-[state=open]:animate-in data-[state=closed]:animate-out data-[state=closed]:fade-out-0 data-[state=open]:fade-in-0 data-[state=closed]:zoom-out-95 data-[state=open]:zoom-in-95 data-[side=bottom]:slide-in-from-top-2 data-[side=left]:slide-in-from-right-2 data-[side=right]:slide-in-from-left-2 data-[side=top]:slide-in-from-bottom-2 z-50 min-w-[8rem] origin-(--radix-dropdown-menu-content-transform-origin) overflow-hidden rounded-md border p-1 shadow-lg",
        className
      )}
      {...props}
    />
  )
}

export {
  DropdownMenu,
  DropdownMenuPortal,
  DropdownMenuTrigger,
  DropdownMenuContent,
  DropdownMenuGroup,
  DropdownMenuLabel,
  DropdownMenuItem,
  DropdownMenuCheckboxItem,
  DropdownMenuRadioGroup,
  DropdownMenuRadioItem,
  DropdownMenuSeparator,
  DropdownMenuShortcut,
  DropdownMenuSub,
  DropdownMenuSubTrigger,
  DropdownMenuSubContent,
}

```

## File: `components/ui/input.tsx`
```tsx
import * as React from "react"

import { cn } from "@/lib/utils"

function Input({ className, type, ...props }: React.ComponentProps<"input">) {
  return (
    <input
      type={type}
      data-slot="input"
      className={cn(
        "file:text-foreground placeholder:text-muted-foreground selection:bg-primary selection:text-primary-foreground dark:bg-input/30 border-input flex h-9 w-full min-w-0 rounded-md border bg-transparent px-3 py-1 text-base shadow-xs transition-[color,box-shadow] outline-none file:inline-flex file:h-7 file:border-0 file:bg-transparent file:text-sm file:font-medium disabled:pointer-events-none disabled:cursor-not-allowed disabled:opacity-50 md:text-sm",
        "focus-visible:border-ring focus-visible:ring-ring/50 focus-visible:ring-[3px]",
        "aria-invalid:ring-destructive/20 dark:aria-invalid:ring-destructive/40 aria-invalid:border-destructive",
        className
      )}
      {...props}
    />
  )
}

export { Input }

```

## File: `components/ui/label.tsx`
```tsx
"use client"

import * as React from "react"
import * as LabelPrimitive from "@radix-ui/react-label"

import { cn } from "@/lib/utils"

function Label({
  className,
  ...props
}: React.ComponentProps<typeof LabelPrimitive.Root>) {
  return (
    <LabelPrimitive.Root
      data-slot="label"
      className={cn(
        "flex items-center gap-2 text-sm leading-none font-medium select-none group-data-[disabled=true]:pointer-events-none group-data-[disabled=true]:opacity-50 peer-disabled:cursor-not-allowed peer-disabled:opacity-50",
        className
      )}
      {...props}
    />
  )
}

export { Label }

```

## File: `components/ui/progress.tsx`
```tsx
"use client"

import * as React from "react"
import * as ProgressPrimitive from "@radix-ui/react-progress"

import { cn } from "@/lib/utils"

function Progress({
  className,
  value,
  ...props
}: React.ComponentProps<typeof ProgressPrimitive.Root>) {
  return (
    <ProgressPrimitive.Root
      data-slot="progress"
      className={cn(
        "bg-primary/20 relative h-2 w-full overflow-hidden rounded-full",
        className
      )}
      {...props}
    >
      <ProgressPrimitive.Indicator
        data-slot="progress-indicator"
        className="bg-primary h-full w-full flex-1 transition-all"
        style={{ transform: `translateX(-${100 - (value || 0)}%)` }}
      />
    </ProgressPrimitive.Root>
  )
}

export { Progress }

```

## File: `components/ui/resizable.tsx`
```tsx
"use client"

import * as React from "react"
import { GripVerticalIcon } from "lucide-react"
import * as ResizablePrimitive from "react-resizable-panels"

import { cn } from "@/lib/utils"

function ResizablePanelGroup({
  className,
  ...props
}: React.ComponentProps<typeof ResizablePrimitive.PanelGroup>) {
  return (
    <ResizablePrimitive.PanelGroup
      data-slot="resizable-panel-group"
      className={cn(
        "flex h-full w-full data-[panel-group-direction=vertical]:flex-col",
        className
      )}
      {...props}
    />
  )
}

function ResizablePanel({
  ...props
}: React.ComponentProps<typeof ResizablePrimitive.Panel>) {
  return <ResizablePrimitive.Panel data-slot="resizable-panel" {...props} />
}

function ResizableHandle({
  withHandle,
  className,
  ...props
}: React.ComponentProps<typeof ResizablePrimitive.PanelResizeHandle> & {
  withHandle?: boolean
}) {
  return (
    <ResizablePrimitive.PanelResizeHandle
      data-slot="resizable-handle"
      className={cn(
        "bg-border focus-visible:ring-ring relative flex w-px items-center justify-center after:absolute after:inset-y-0 after:left-1/2 after:w-1 after:-translate-x-1/2 focus-visible:ring-1 focus-visible:ring-offset-1 focus-visible:outline-hidden data-[panel-group-direction=vertical]:h-px data-[panel-group-direction=vertical]:w-full data-[panel-group-direction=vertical]:after:left-0 data-[panel-group-direction=vertical]:after:h-1 data-[panel-group-direction=vertical]:after:w-full data-[panel-group-direction=vertical]:after:-translate-y-1/2 data-[panel-group-direction=vertical]:after:translate-x-0 [&[data-panel-group-direction=vertical]>div]:rotate-90",
        className
      )}
      {...props}
    >
      {withHandle && (
        <div className="bg-border z-10 flex h-4 w-3 items-center justify-center rounded-xs border">
          <GripVerticalIcon className="size-2.5" />
        </div>
      )}
    </ResizablePrimitive.PanelResizeHandle>
  )
}

export { ResizablePanelGroup, ResizablePanel, ResizableHandle }

```

## File: `components/ui/scroll-area.tsx`
```tsx
"use client"

import * as React from "react"
import * as ScrollAreaPrimitive from "@radix-ui/react-scroll-area"

import { cn } from "@/lib/utils"

function ScrollArea({
  className,
  children,
  ...props
}: React.ComponentProps<typeof ScrollAreaPrimitive.Root>) {
  return (
    <ScrollAreaPrimitive.Root
      data-slot="scroll-area"
      className={cn("relative", className)}
      {...props}
    >
      <ScrollAreaPrimitive.Viewport
        data-slot="scroll-area-viewport"
        className="focus-visible:ring-ring/50 size-full rounded-[inherit] transition-[color,box-shadow] outline-none focus-visible:ring-[3px] focus-visible:outline-1"
      >
        {children}
      </ScrollAreaPrimitive.Viewport>
      <ScrollBar />
      <ScrollAreaPrimitive.Corner />
    </ScrollAreaPrimitive.Root>
  )
}

function ScrollBar({
  className,
  orientation = "vertical",
  ...props
}: React.ComponentProps<typeof ScrollAreaPrimitive.ScrollAreaScrollbar>) {
  return (
    <ScrollAreaPrimitive.ScrollAreaScrollbar
      data-slot="scroll-area-scrollbar"
      orientation={orientation}
      className={cn(
        "flex touch-none p-px transition-colors select-none",
        orientation === "vertical" &&
          "h-full w-2.5 border-l border-l-transparent",
        orientation === "horizontal" &&
          "h-2.5 flex-col border-t border-t-transparent",
        className
      )}
      {...props}
    >
      <ScrollAreaPrimitive.ScrollAreaThumb
        data-slot="scroll-area-thumb"
        className="bg-border relative flex-1 rounded-full"
      />
    </ScrollAreaPrimitive.ScrollAreaScrollbar>
  )
}

export { ScrollArea, ScrollBar }

```

## File: `components/ui/separator.tsx`
```tsx
"use client"

import * as React from "react"
import * as SeparatorPrimitive from "@radix-ui/react-separator"

import { cn } from "@/lib/utils"

function Separator({
  className,
  orientation = "horizontal",
  decorative = true,
  ...props
}: React.ComponentProps<typeof SeparatorPrimitive.Root>) {
  return (
    <SeparatorPrimitive.Root
      data-slot="separator-root"
      decorative={decorative}
      orientation={orientation}
      className={cn(
        "bg-border shrink-0 data-[orientation=horizontal]:h-px data-[orientation=horizontal]:w-full data-[orientation=vertical]:h-full data-[orientation=vertical]:w-px",
        className
      )}
      {...props}
    />
  )
}

export { Separator }

```

## File: `components/ui/skeleton.tsx`
```tsx
import { cn } from "@/lib/utils"

function Skeleton({ className, ...props }: React.ComponentProps<"div">) {
  return (
    <div
      data-slot="skeleton"
      className={cn("bg-accent animate-pulse rounded-md", className)}
      {...props}
    />
  )
}

export { Skeleton }

```

## File: `components/ui/sonner.tsx`
```tsx
"use client"

import { useTheme } from "next-themes"
import { Toaster as Sonner, ToasterProps } from "sonner"

const Toaster = ({ ...props }: ToasterProps) => {
  const { theme = "system" } = useTheme()

  return (
    <Sonner
      theme={theme as ToasterProps["theme"]}
      className="toaster group"
      style={
        {
          "--normal-bg": "var(--popover)",
          "--normal-text": "var(--popover-foreground)",
          "--normal-border": "var(--border)",
        } as React.CSSProperties
      }
      {...props}
    />
  )
}

export { Toaster }

```

## File: `components/ui/table.tsx`
```tsx
"use client"

import * as React from "react"

import { cn } from "@/lib/utils"

function Table({ className, ...props }: React.ComponentProps<"table">) {
  return (
    <div
      data-slot="table-container"
      className="relative w-full overflow-x-auto"
    >
      <table
        data-slot="table"
        className={cn("w-full caption-bottom text-sm", className)}
        {...props}
      />
    </div>
  )
}

function TableHeader({ className, ...props }: React.ComponentProps<"thead">) {
  return (
    <thead
      data-slot="table-header"
      className={cn("[&_tr]:border-b", className)}
      {...props}
    />
  )
}

function TableBody({ className, ...props }: React.ComponentProps<"tbody">) {
  return (
    <tbody
      data-slot="table-body"
      className={cn("[&_tr:last-child]:border-0", className)}
      {...props}
    />
  )
}

function TableFooter({ className, ...props }: React.ComponentProps<"tfoot">) {
  return (
    <tfoot
      data-slot="table-footer"
      className={cn(
        "bg-muted/50 border-t font-medium [&>tr]:last:border-b-0",
        className
      )}
      {...props}
    />
  )
}

function TableRow({ className, ...props }: React.ComponentProps<"tr">) {
  return (
    <tr
      data-slot="table-row"
      className={cn(
        "hover:bg-muted/50 data-[state=selected]:bg-muted border-b transition-colors",
        className
      )}
      {...props}
    />
  )
}

function TableHead({ className, ...props }: React.ComponentProps<"th">) {
  return (
    <th
      data-slot="table-head"
      className={cn(
        "text-foreground h-10 px-2 text-left align-middle font-medium whitespace-nowrap [&:has([role=checkbox])]:pr-0 [&>[role=checkbox]]:translate-y-[2px]",
        className
      )}
      {...props}
    />
  )
}

function TableCell({ className, ...props }: React.ComponentProps<"td">) {
  return (
    <td
      data-slot="table-cell"
      className={cn(
        "p-2 align-middle whitespace-nowrap [&:has([role=checkbox])]:pr-0 [&>[role=checkbox]]:translate-y-[2px]",
        className
      )}
      {...props}
    />
  )
}

function TableCaption({
  className,
  ...props
}: React.ComponentProps<"caption">) {
  return (
    <caption
      data-slot="table-caption"
      className={cn("text-muted-foreground mt-4 text-sm", className)}
      {...props}
    />
  )
}

export {
  Table,
  TableHeader,
  TableBody,
  TableFooter,
  TableHead,
  TableRow,
  TableCell,
  TableCaption,
}

```

## File: `components/ui/textarea.tsx`
```tsx
import * as React from "react"

import { cn } from "@/lib/utils"

function Textarea({ className, ...props }: React.ComponentProps<"textarea">) {
  return (
    <textarea
      data-slot="textarea"
      className={cn(
        "border-input placeholder:text-muted-foreground focus-visible:border-ring focus-visible:ring-ring/50 aria-invalid:ring-destructive/20 dark:aria-invalid:ring-destructive/40 aria-invalid:border-destructive dark:bg-input/30 flex field-sizing-content min-h-16 w-full rounded-md border bg-transparent px-3 py-2 text-base shadow-xs transition-[color,box-shadow] outline-none focus-visible:ring-[3px] disabled:cursor-not-allowed disabled:opacity-50 md:text-sm",
        className
      )}
      {...props}
    />
  )
}

export { Textarea }

```

## File: `components/ui/tooltip.tsx`
```tsx
"use client"

import * as React from "react"
import * as TooltipPrimitive from "@radix-ui/react-tooltip"

import { cn } from "@/lib/utils"

function TooltipProvider({
  delayDuration = 0,
  ...props
}: React.ComponentProps<typeof TooltipPrimitive.Provider>) {
  return (
    <TooltipPrimitive.Provider
      data-slot="tooltip-provider"
      delayDuration={delayDuration}
      {...props}
    />
  )
}

function Tooltip({
  ...props
}: React.ComponentProps<typeof TooltipPrimitive.Root>) {
  return (
    <TooltipProvider>
      <TooltipPrimitive.Root data-slot="tooltip" {...props} />
    </TooltipProvider>
  )
}

function TooltipTrigger({
  ...props
}: React.ComponentProps<typeof TooltipPrimitive.Trigger>) {
  return <TooltipPrimitive.Trigger data-slot="tooltip-trigger" {...props} />
}

function TooltipContent({
  className,
  sideOffset = 0,
  children,
  ...props
}: React.ComponentProps<typeof TooltipPrimitive.Content>) {
  return (
    <TooltipPrimitive.Portal>
      <TooltipPrimitive.Content
        data-slot="tooltip-content"
        sideOffset={sideOffset}
        className={cn(
          "bg-primary text-primary-foreground animate-in fade-in-0 zoom-in-95 data-[state=closed]:animate-out data-[state=closed]:fade-out-0 data-[state=closed]:zoom-out-95 data-[side=bottom]:slide-in-from-top-2 data-[side=left]:slide-in-from-right-2 data-[side=right]:slide-in-from-left-2 data-[side=top]:slide-in-from-bottom-2 z-50 w-fit origin-(--radix-tooltip-content-transform-origin) rounded-md px-3 py-1.5 text-xs text-balance",
          className
        )}
        {...props}
      >
        {children}
        <TooltipPrimitive.Arrow className="bg-primary fill-primary z-50 size-2.5 translate-y-[calc(-50%_-_2px)] rotate-45 rounded-[2px]" />
      </TooltipPrimitive.Content>
    </TooltipPrimitive.Portal>
  )
}

export { Tooltip, TooltipTrigger, TooltipContent, TooltipProvider }

```

## File: `components.json`
```json
{
  "$schema": "https://ui.shadcn.com/schema.json",
  "style": "new-york",
  "rsc": true,
  "tsx": true,
  "tailwind": {
    "config": "tailwind.config.js",
    "css": "app/globals.css",
    "baseColor": "neutral",
    "cssVariables": true,
    "prefix": ""
  },
  "aliases": {
    "components": "@/components",
    "utils": "@/lib/utils",
    "ui": "@/components/ui",
    "lib": "@/lib",
    "hooks": "@/hooks"
  },
  "iconLibrary": "lucide"
}
```

## File: `export-codebase.py`
```py
from pathlib import Path

# Directories to exclude from the export
EXCLUDED_DIRS = {'.git', '__pycache__', '.venv', '.idea', '.mypy_cache', '.vscode', '.github', 'node_modules', 
                '.next', 'out', 'dist', 'coverage', 'README.md','package-lock.json'}

# Important files to include even at the root level
IMPORTANT_CONFIG_FILES = [
    'next.config.mjs', 'next.config.js', 'package.json', 'tsconfig.json', 
    'tailwind.config.js', 'postcss.config.js', '.env.example', '.eslintrc.json'#,
    #'README.md'
]

def build_tree(directory: Path, prefix: str = "") -> list:
    """
    Generates a tree representation of directory structure and files,
    excluding the directories specified in EXCLUDED_DIRS.
    """
    # Filter and sort directory entries
    entries = sorted(
        [entry for entry in directory.iterdir() if entry.name not in EXCLUDED_DIRS],
        key=lambda e: e.name
    )
    tree_lines = []
    for index, entry in enumerate(entries):
        connector = "└── " if index == len(entries) - 1 else "├── "
        tree_lines.append(prefix + connector + entry.name)
        if entry.is_dir():
            extension = "    " if index == len(entries) - 1 else "│   "
            tree_lines.extend(build_tree(entry, prefix + extension))
    return tree_lines

def generate_codebase_markdown(base_path: str = ".", output_file: str = "full_codebase.md"):
    base = Path(base_path).resolve()
    
    lines = []

    # Add directory structure to the beginning of the Markdown file
    lines.append("# Project Structure")
    lines.append("")
    lines.append("```")
    # Start with the project root name
    lines.append(f"{base.name}/")
    tree_lines = build_tree(base)
    lines.extend(tree_lines)
    lines.append("```")
    lines.append("")

    # Add the codebase content in Markdown
    lines.append("# Full Codebase")
    lines.append("")

    # Process all important files at the root level first
    for filename in IMPORTANT_CONFIG_FILES:
        file_path = base / filename
        if file_path.exists() and file_path.is_file():
            rel_path = file_path.relative_to(base)
            lines.append(f"## File: `{rel_path}`")
            try:
                content = file_path.read_text(encoding='utf-8')
            except UnicodeDecodeError:
                lines.append("_[Skipped: binary or non-UTF8 file]_")
                continue
            except Exception as e:
                lines.append(f"_[Error reading file: {e}]_")
                continue
            ext = file_path.suffix.lstrip('.')
            lang = ext if ext else ""
            lines.append(f"```{lang}")
            lines.append(content)
            lines.append("```")
            lines.append("")

    # Process all files in project directories (excluding those in EXCLUDED_DIRS)
    for path in sorted(base.glob("**/*")):
        # Skip excluded directories
        if any(excluded in path.parts for excluded in EXCLUDED_DIRS):
            continue
        
        # Skip already processed root config files
        if path.parent == base and path.name in IMPORTANT_CONFIG_FILES:
            continue
            
        if path.is_file():
            rel_path = path.relative_to(base)
            lines.append(f"## File: `{rel_path}`")
            try:
                content = path.read_text(encoding='utf-8')
            except UnicodeDecodeError:
                lines.append("_[Skipped: binary or non-UTF8 file]_")
                continue
            except Exception as e:
                lines.append(f"_[Error reading file: {e}]_")
                continue
            ext = path.suffix.lstrip('.')
            lang = ext if ext else ""
            lines.append(f"```{lang}")
            lines.append(content)
            lines.append("```")
            lines.append("")

    output_path = base / output_file
    try:
        output_path.write_text("\n".join(lines), encoding='utf-8')
        print(f"✅ Code exported to Markdown at: {output_path}")
    except Exception as e:
        print(f"❌ Error writing output file: {e}")

# If the script is run directly
if __name__ == "__main__":
    generate_codebase_markdown()
```

## File: `lib/api.ts`
```ts
// File: lib/api.ts
import { getToken, getUserFromToken, User } from './auth/helpers';
import { getApiGatewayUrl } from './utils';
// Import Message type from chat-message to align response mapping
import type { Message } from '@/components/chat/chat-message'; // <-- Import Frontend Message type

// --- ApiError Class ---
interface ApiErrorData {
    detail?: string | { msg: string; type: string; loc?: string[] }[] | any; // Added loc for FastAPI errors
    message?: string;
}

export class ApiError extends Error {
  status: number;
  data?: ApiErrorData;

  constructor(message: string, status: number, data?: ApiErrorData) {
    super(message);
    this.name = 'ApiError';
    this.status = status;
    this.data = data;
    Object.setPrototypeOf(this, ApiError.prototype);
  }
}

// --- Core Request Function ---
async function request<T>(
  endpoint: string,
  options: RequestInit = {}
): Promise<T> {

  let url: string;
  const cleanEndpoint = endpoint.startsWith('/') ? endpoint : `/${endpoint}`;
  // *** Identificar rutas de gateway (v1) vs. internas (simuladas) ***
  const isGatewayRoute = cleanEndpoint.startsWith('/api/v1/');
  const isInternalAuthRoute = cleanEndpoint.startsWith('/api/auth/'); // Rutas simuladas

  if (isGatewayRoute) {
    // Use absolute API Gateway URL for external routes
    const gatewayUrl = getApiGatewayUrl(); // Get URL from env var or default
    url = `${gatewayUrl}${cleanEndpoint}`;
    console.debug(`External API Request Target: ${url}`);
  } else if (isInternalAuthRoute) {
     // Use relative URL for internal simulated routes (IF USED FOR TESTING)
     url = cleanEndpoint;
     console.warn(`Using SIMULATED internal API route: ${url}`);
     console.debug(`Internal API Request Target: ${url}`);
  } else {
     // Handle other potential internal routes if needed
     url = cleanEndpoint;
     console.debug(`Other Internal API Request Target: ${url}`);
  }


  const token = getToken();
  const headers = new Headers(options.headers || {});
  let companyId: string | null = null;

  headers.set('Accept', 'application/json');
  if (!(options.body instanceof FormData)) {
     headers.set('Content-Type', 'application/json');
  }

  // Add Authorization and X-Company-ID (if applicable and available) only for Gateway routes
  if (isGatewayRoute && token) {
    headers.set('Authorization', `Bearer ${token}`);
    const user = getUserFromToken(token); // Decode token to get user info
    if (user?.companyId) {
        companyId = user.companyId;
        headers.set('X-Company-ID', companyId); // Add Company ID header
    } else {
         console.warn(`Could not extract companyId from token for Gateway request to ${url}. Backend might reject.`);
         // Depending on backend requirements, you might need to throw an error here
         // if companyId is mandatory for all gateway requests.
         // throw new ApiError("Company ID could not be determined from token.", 400);
    }
  } else if (isGatewayRoute && !token && !cleanEndpoint.includes('/auth/')) {
      // Handle missing token for required gateway routes (excluding auth endpoints)
      console.error(`Authentication token missing for Gateway request to ${url}.`);
      // Throw an error to prevent the request if auth is mandatory
      throw new ApiError("Authentication required. Please log in.", 401);
  }


  const config: RequestInit = {
    ...options,
    headers,
  };

  console.log(`API Request: ${config.method || 'GET'} ${url}`);
  if (companyId) console.log(` > With Company ID: ${companyId}`);


  try {
    const response = await fetch(url, config);

    if (!response.ok) {
      let errorData: ApiErrorData | null = null;
      let errorText = '';
      try {
        errorData = await response.json();
      } catch (e) {
        try {
           errorText = await response.text();
           console.warn(`API error response (${response.status}) was not valid JSON:`, errorText);
        } catch (textErr) {
             console.warn(`Could not read API error response body (${response.status}).`);
        }
      }

      // Extract a meaningful error message
      let errorMessage = `HTTP error ${response.status}`;
       if (errorData?.detail && typeof errorData.detail === 'string') {
           errorMessage = errorData.detail;
       } else if (errorData?.detail && Array.isArray(errorData.detail)) {
           // Handle FastAPI validation errors specifically
           errorMessage = errorData.detail.map(e => `${e.loc?.join('.')} - ${e.msg}`).join('; ') || 'Validation Error';
       } else if (errorData?.message) { // Handle generic 'message' field
           errorMessage = errorData.message;
       } else if (errorText) {
           errorMessage = errorText.substring(0, 200); // Limit length
       } else {
           // Fallback messages based on status code
           switch (response.status) {
                case 400: errorMessage = "Bad Request. Please check your input."; break;
                case 401: errorMessage = "Unauthorized. Please check credentials or login again."; break;
                case 403: errorMessage = "Forbidden. You don't have permission."; break;
                case 404: errorMessage = "Resource not found."; break;
                case 422: errorMessage = "Validation Error. Please check your input."; break;
                case 500: errorMessage = "Internal Server Error. Please try again later."; break;
                case 502: errorMessage = "Bad Gateway. Error communicating with upstream service."; break;
                case 503: errorMessage = "Service Unavailable. Please try again later."; break;
                case 504: errorMessage = "Gateway Timeout. The server took too long to respond."; break;
           }
       }


      console.error(`API Error: ${response.status} ${errorMessage}`, { url, data: errorData, text: errorText });
      throw new ApiError(errorMessage, response.status, errorData || undefined);
    }

    // Handle No Content response (e.g., for DELETE)
    if (response.status === 204 || response.headers.get('content-length') === '0') {
        console.log(`API Success: ${response.status} No Content`);
        return null as T; // Return null for No Content
    }

    // Parse successful JSON response
    try {
        const data: T = await response.json();
        // console.debug(`API Success: ${response.status}`, { url, data });
        return data;
    } catch (jsonError) {
         console.error(`API Error: Failed to parse JSON response for ${response.status}`, { url, error: jsonError });
         throw new ApiError(`Invalid JSON response from server`, response.status);
    }

  } catch (error) {
    if (error instanceof ApiError) {
      // Re-throw known API errors
      throw error;
    } else if (error instanceof TypeError && error.message.includes('fetch')) { // More robust check for network errors
        // Handle Network errors specifically
        console.error('Network Error:', { url, error });
        throw new ApiError('Network error: Could not connect to the server. Is the API Gateway running and accessible?', 0); // Use status 0 for network errors
    }
    else {
      // Handle other unexpected errors (e.g., programming errors in this function)
      console.error('Unexpected error during API request:', { url, error });
      throw new ApiError(error instanceof Error ? error.message : 'An unexpected error occurred', 500);
    }
  }
}

// --- Auth Service ---
// *** CORREGIDO: Apuntar al endpoint REAL del API Gateway ***
// Asume que tu gateway enruta /api/v1/auth/login al servicio de autenticación real
export const loginUser = async (credentials: { email: string; password: string }) => {
  console.log("Calling REAL login API via Gateway (/api/v1/auth/login)...");
  // El backend real debe devolver una estructura como { "access_token": "..." }
  const response = await request<{ access_token: string }>('/api/v1/auth/login', { // <-- RUTA GATEWAY REAL
    method: 'POST',
    body: JSON.stringify(credentials),
  });
  return response.access_token;
};

// *** CORREGIDO: Apuntar al endpoint REAL del API Gateway ***
// Asume que tu gateway enruta /api/v1/auth/register al servicio de autenticación real
export const registerUser = async (details: { email: string; password: string; name?: string }) => {
    console.log("Calling REAL register API via Gateway (/api/v1/auth/register)...");
    // Ajusta el tipo de respuesta esperado <{...}> según lo que devuelve tu backend real.
    // Podría ser solo un mensaje de éxito, info del usuario, o un token si hay auto-login.
    const response = await request<{ access_token?: string; user?: Partial<User>; message?: string }>('/api/v1/auth/register', { // <-- RUTA GATEWAY REAL
        method: 'POST',
        body: JSON.stringify(details),
    });
    return response; // Devuelve la respuesta completa del backend
};

// --- Ingest Service (External API Routes - /api/v1/ingest) ---
export interface IngestResponse {
    document_id: string;
    task_id: string;
    status: string;
    message: string;
}

export const uploadDocument = async (formData: FormData, metadata: Record<string, any> = {}) => {
    formData.append('metadata_json', JSON.stringify(metadata));
    return request<IngestResponse>('/api/v1/ingest', {
        method: 'POST',
        body: formData,
    });
};

export interface DocumentStatusResponse {
    document_id: string;
    status: 'uploaded' | 'processing' | 'processed' | 'indexed' | 'error' | string;
    file_name?: string | null;
    file_type?: string | null;
    chunk_count?: number | null;
    error_message?: string | null;
    last_updated?: string; // ISO 8601 date string
    message?: string | null;
}

export const getDocumentStatus = async (documentId: string): Promise<DocumentStatusResponse> => {
  return request<DocumentStatusResponse>(`/api/v1/ingest/status/${documentId}`, {
    method: 'GET',
  });
};

export const listDocumentStatuses = async (): Promise<DocumentStatusResponse[]> => {
    return request<DocumentStatusResponse[]>('/api/v1/ingest/status', {
         method: 'GET',
    });
};


// --- Query & Chat Service (External API Routes - /api/v1/*) ---

// Type for retrieved documents within API responses (sent by Backend)
export interface RetrievedDocApi {
    id: string;             // Chunk ID from vector store (Milvus)
    score?: number | null;
    content_preview?: string | null; // Backend should provide this preview
    metadata?: Record<string, any> | null;
    document_id?: string | null; // Original document ID (from Supabase DOCUMENTS table)
    file_name?: string | null;   // Original filename (from Supabase DOCUMENTS table)
}

// Frontend type for RetrievedDoc (used in UI components like RetrievedDocumentsPanel)
export interface RetrievedDoc {
    id: string; // Chunk ID
    score?: number | null;
    content_preview?: string | null;
    metadata?: Record<string, any> | null;
    document_id?: string | null;
    file_name?: string | null;
}

// Types for Chat History API (Backend Responses)
export interface ChatSummary {
    id: string;          // Chat UUID
    title: string | null; // Chat title
    updated_at: string;  // ISO 8601 timestamp
}

export interface ChatMessageApi {
    id: string;          // Message UUID
    role: 'user' | 'assistant';
    content: string;
    sources: RetrievedDocApi[] | null; // Sources associated with assistant message
    created_at: string;  // ISO 8601 timestamp
}

// Payload for POST /query
export interface QueryPayload {
    query: string;
    retriever_top_k?: number;
    chat_id?: string | null; // Send null or omit for a new chat
}

// Response from POST /query
export interface QueryApiResponse {
    answer: string;
    retrieved_documents: RetrievedDocApi[]; // Docs used for this specific answer
    query_log_id?: string | null;
    chat_id: string; // Backend MUST return the chat_id (new or existing)
}


// --- API Functions for Chat History ---

// Function to list chats for the authenticated user
export const getChats = async (): Promise<ChatSummary[]> => {
    return request<ChatSummary[]>('/api/v1/chats', {
        method: 'GET',
    });
};

// Function to get messages for a specific chat
export const getChatMessages = async (chatId: string): Promise<ChatMessageApi[]> => {
    if (!chatId) {
        console.warn("getChatMessages called with empty chatId");
        return []; // Return empty array if no chatId provided
    }
    return request<ChatMessageApi[]>(`/api/v1/chats/${chatId}/messages`, {
        method: 'GET',
    });
};

// Function to send a query (which handles message saving and chat creation/continuation)
export const postQuery = async (payload: QueryPayload): Promise<QueryApiResponse> => {
  const body = { ...payload, chat_id: payload.chat_id || null };
  return request<QueryApiResponse>('/api/v1/query', {
    method: 'POST',
    body: JSON.stringify(body),
  });
};
<<<<<<< HEAD

// Function to delete a chat
export const deleteChat = async (chatId: string): Promise<void> => {
    if (!chatId) {
        throw new Error("Cannot delete chat with empty ID");
    }
    await request<null>(`/api/v1/chats/${chatId}`, {
        method: 'DELETE',
    });
=======

// Function to delete a chat
export const deleteChat = async (chatId: string): Promise<void> => {
    if (!chatId) {
        throw new Error("Cannot delete chat with empty ID");
    }
    await request<null>(`/api/v1/chats/${chatId}`, {
        method: 'DELETE',
    });
};


// --- Type Mapping Helpers ---

export const mapApiSourcesToFrontend = (apiSources: RetrievedDocApi[] | null): RetrievedDoc[] | undefined => {
    if (!apiSources) return undefined;
    return apiSources.map(source => ({
        id: source.id,
        score: source.score,
        content_preview: source.content_preview,
        metadata: source.metadata,
        document_id: source.document_id,
        file_name: source.file_name,
    }));
};

export const mapApiMessageToFrontend = (apiMessage: ChatMessageApi): Message => ({
    id: apiMessage.id,
    role: apiMessage.role,
    content: apiMessage.content,
    sources: mapApiSourcesToFrontend(apiMessage.sources),
    created_at: apiMessage.created_at,
    isError: false,
});
```

## File: `lib/auth/helpers.ts`
```ts
// File: lib/auth/helpers.ts
import { AUTH_TOKEN_KEY } from "@/lib/constants";
import { jwtDecode } from 'jwt-decode';

// Basic token handling for client-side
export const getToken = (): string | null => {
  if (typeof window !== "undefined") {
    return localStorage.getItem(AUTH_TOKEN_KEY);
  }
  return null;
>>>>>>> 2d3983a1
};


// --- Type Mapping Helpers ---

export const mapApiSourcesToFrontend = (apiSources: RetrievedDocApi[] | null): RetrievedDoc[] | undefined => {
    if (!apiSources) return undefined;
    return apiSources.map(source => ({
        id: source.id,
        score: source.score,
        content_preview: source.content_preview,
        metadata: source.metadata,
        document_id: source.document_id,
        file_name: source.file_name,
    }));
};

<<<<<<< HEAD
export const mapApiMessageToFrontend = (apiMessage: ChatMessageApi): Message => ({
    id: apiMessage.id,
    role: apiMessage.role,
    content: apiMessage.content,
    sources: mapApiSourcesToFrontend(apiMessage.sources),
    created_at: apiMessage.created_at,
    isError: false,
});
```

## File: `lib\auth\helpers.ts`
```ts
// lib/auth/helpers.ts
import { AUTH_TOKEN_KEY } from "@/lib/constants";
import { jwtDecode, InvalidTokenError } from 'jwt-decode'; // Importar error específico

// ... (getToken, setToken, removeToken - sin cambios) ...
export const getToken = (): string | null => { /* ... */ };
export const setToken = (token: string): void => { /* ... */ };
export const removeToken = (): void => { /* ... */ };

// Frontend User interface
export interface User {
    userId: string;    // Mapeado desde 'sub' del JWT
    email: string;     // Mapeado desde 'email'
    name?: string;     // Mapeado desde 'user_metadata.full_name' o similar (opcional)
    companyId: string; // Mapeado desde 'app_metadata.company_id' (o donde esté)
    roles?: string[];  // Mapeado desde 'app_metadata.roles' (opcional)
    // Añade otros campos necesarios
}

// Interface for the ACTUAL Supabase JWT payload structure
// ¡¡¡ VERIFICA ESTO CON UN TOKEN REAL DE TU PROYECTO !!!
interface SupabaseJwtPayload {
    sub: string;       // User ID (Subject) - ¡MUY PROBABLE!
    aud: string;       // Audience (e.g., 'authenticated') - ¡MUY PROBABLE!
    exp: number;       // Expiration time (seconds since epoch) - ¡SEGURO!
    iat?: number;      // Issued at time (optional)
    email?: string;     // Email - ¡MUY PROBABLE!
    phone?: string;    // Phone (optional)
    role?: string;     // Rol asignado por Supabase Auth (e.g., 'authenticated') - ¡PROBABLE!

    // --- Metadatos ---
    app_metadata?: {
        provider?: string;
        providers?: string[];
        // --- ¡POSIBLE UBICACIÓN DE COMPANY_ID Y ROLES! ---
        company_id?: string | number; // Verifica el tipo real
        roles?: string[];
        // Otros datos específicos de la aplicación
        [key: string]: any;
    };
    user_metadata?: {
        // Datos que el usuario puede gestionar (o tú vía admin)
        full_name?: string;
        avatar_url?: string;
        // Otros datos específicos del usuario
         [key: string]: any;
    };
    // Otros claims posibles: session_id (sid), amr, etc.
}

=======
// Frontend User interface - needs to align with JWT claims
export interface User {
    userId: string;    // Expecting 'user_id' claim in JWT
    email: string;     // Expecting 'email' claim in JWT
    name?: string;     // Expecting optional 'name' claim in JWT
    companyId: string; // Expecting 'company_id' claim in JWT
    // Add other fields if needed, e.g., roles
}

// Interface for the expected JWT payload structure from your REAL Auth Service
interface JwtPayload {
    // *** AJUSTA ESTOS NOMBRES DE CLAIMS para que coincidan EXACTAMENTE ***
    // *** con lo que tu backend (Auth Service / Supabase) pone en el token ***
    user_id: string;    // Ejemplo: claim para User ID (o podría ser 'sub')
    company_id: string; // Ejemplo: claim para Company ID
    email: string;      // Claim para Email
    name?: string;     // Claim opcional para Name
    role?: string;     // Claim opcional para Role
    exp: number;       // Standard expiry timestamp (seconds since epoch) REQUIRED
    iat?: number;      // Standard issued at timestamp (optional)
    // 'sub' (subject) es un claim estándar, a menudo contiene el user ID.
    // Si tu backend usa 'sub' para el ID de usuario, usa 'sub' aquí en lugar de 'user_id'.
    sub?: string;      // Ejemplo: Si el backend usa 'sub' para user ID
    // Agrega cualquier otro claim que tu backend incluya y necesites en el frontend
}

>>>>>>> 2d3983a1
// Function to get user details from the JWT token
export const getUserFromToken = (token: string | null): User | null => {
  if (!token) return null;
  try {
    // Decode the JWT
<<<<<<< HEAD
    const decoded = jwtDecode<SupabaseJwtPayload>(token);
    // console.debug("getUserFromToken - Raw Decoded JWT:", decoded); // Log para depuración intensa

    // --- Validation ---
    const now = Date.now() / 1000;
    if (decoded.exp < now) {
      console.warn(`Token expired at ${new Date(decoded.exp * 1000)}. Removing.`);
      removeToken();
      return null;
    }

    // --- Claim Extraction and Mapping ---
    const userId = decoded.sub; // Usar 'sub' como User ID
    const email = decoded.email;
    // Extraer company_id de app_metadata (¡AJUSTA SI ES NECESARIO!)
    const companyIdRaw = decoded.app_metadata?.company_id;
    const companyId = companyIdRaw ? String(companyIdRaw) : undefined; // Convertir a string si existe

    // Validar claims esenciales para el frontend
    if (!userId || !email || !companyId) {
        console.error("Decoded token missing essential claims:", {
            hasUserId: !!userId,
            hasEmail: !!email,
            hasCompanyId: !!companyId,
            appMetadata: decoded.app_metadata // Log para ver qué hay
        });
        removeToken();
        return null;
    }

    // Mapear a la interfaz User del frontend
    const user: User = {
      userId: userId,
      email: email,
      companyId: companyId, // Ya es string o undefined (y validamos que no sea undefined)
      // Mapear opcionales (ejemplos)
      name: decoded.user_metadata?.full_name,
      roles: decoded.app_metadata?.roles,
    };

    // console.debug("getUserFromToken - Mapped User:", user);
    return user;

  } catch (error) {
     // Manejar errores específicos de jwt-decode
     if (error instanceof InvalidTokenError) {
         console.error("Failed to decode token (Invalid):", error.message);
     } else {
         console.error("Failed to decode or validate token (Unknown Error):", error);
     }
    removeToken();
=======
    const decoded = jwtDecode<JwtPayload>(token);
    console.log("getUserFromToken - Decoded JWT Payload:", decoded); // <-- Log para depuración

    // --- Validation ---
    // 1. Check expiry
    const now = Date.now() / 1000; // Current time in seconds
    if (decoded.exp < now) {
      console.warn(`Token expired at ${new Date(decoded.exp * 1000)}. Current time: ${new Date()}.`);
      removeToken(); // Clear expired token
      return null;
    }

    // 2. Check for essential claims required by the frontend
    // *** VERIFICA que estos claims existen en tu payload decodificado ***
    //    Ajusta los nombres ('user_id', 'company_id') si tu backend usa otros (ej. 'sub')
    const userId = decoded.user_id || decoded.sub; // Usa user_id o sub como fallback
    const companyId = decoded.company_id;
    const email = decoded.email;

    if (!userId || !companyId || !email) {
        console.error("Decoded token is missing essential claims (userId/sub, companyId, email). Actual Payload:", decoded);
        removeToken(); // Clear invalid token
        return null;
    }

    // --- Map decoded payload to User interface ---
    const user: User = {
      userId: userId,                 // Map from 'user_id' or 'sub' claim
      email: email,
      companyId: companyId,           // Map from 'company_id' claim
      name: decoded.name,             // Map optional 'name' claim
      // Add other mappings if needed, e.g., role: decoded.role
    };

    console.log("getUserFromToken - Mapped User object:", user); // <-- Log para depuración
    return user;

  } catch (error) {
    // Handle various decoding errors (invalid token format, etc.)
    console.error("Failed to decode or validate token:", error);
    removeToken(); // Clear invalid token
>>>>>>> 2d3983a1
    return null;
  }
};

```

## File: `lib/constants.ts`
```ts
export const APP_NAME = "Atenex";
export const AUTH_TOKEN_KEY = "atenex_auth_token";
```

## File: `lib/hooks/useAuth.tsx`
```tsx
// File: lib/hooks/useAuth.tsx
"use client";

import React, { createContext, useContext, useState, useEffect, useCallback } from 'react';
import { getToken, setToken, removeToken, getUserFromToken, User } from '@/lib/auth/helpers';
import { useRouter } from 'next/navigation'; // Use next/navigation for App Router

interface AuthContextType {
  user: User | null;
  token: string | null;
  isLoading: boolean;
  login: (token: string) => void;
  logout: () => void;
}

// (+) Define un valor por defecto que coincide con la estructura de AuthContextType
const defaultAuthContextValue: AuthContextType = {
    user: null,
    token: null,
    isLoading: true, // Empezar como cargando por defecto si se usa fuera del provider
    login: (token: string) => {
        // Función vacía o lanza error si se llama fuera del provider
        console.error("Login function called outside of AuthProvider context");
        // throw new Error("Login function called outside AuthProvider");
    },
    logout: () => {
        // Función vacía o lanza error si se llama fuera del provider
        console.error("Logout function called outside of AuthProvider context");
        // throw new Error("Logout function called outside AuthProvider");
    },
};

// (+) Modifica createContext para usar el valor por defecto y el tipo AuthContextType (sin | undefined)
const AuthContext = createContext<AuthContextType>(defaultAuthContextValue);

// Explicitly type the props for the component, including children
interface AuthProviderProps {
  children: React.ReactNode;
}

export const AuthProvider: React.FC<AuthProviderProps> = ({ children }) => {
  const [user, setUser] = useState<User | null>(null);
  const [token, setAuthStateToken] = useState<string | null>(null);
  const [isLoading, setIsLoading] = useState(true); // Start loading until token is checked
  const router = useRouter();

  // Check for token on initial load
  useEffect(() => {
    const storedToken = getToken();
    if (storedToken) {
      const userData = getUserFromToken(storedToken);
      if (userData) {
        setUser(userData);
        setAuthStateToken(storedToken);
      } else {
        // Invalid token found
        removeToken();
      }
    }
    setIsLoading(false);
  // eslint-disable-next-line react-hooks/exhaustive-deps
  }, []); // Nota: getUserFromToken debería ser estable o incluido si no lo es

  const login = useCallback((newToken: string) => {
    setToken(newToken);
    const userData = getUserFromToken(newToken); // Asegúrate que esta función es segura/pura
    setUser(userData);
    setAuthStateToken(newToken);
    // (+) Cambiado a '/' para ir a la página principal después del login
    router.push('/');
    console.log("User logged in, token set.");
  }, [router]); // getUserFromToken no suele necesitar estar aquí si es pura

  const logout = useCallback(() => {
    removeToken();
    setUser(null);
    setAuthStateToken(null);
    router.push('/login');
    console.log("User logged out.");
  }, [router]);

  // El valor proporcionado por el Provider ahora siempre coincide con AuthContextType
  const providerValue = {
      user,
      token,
      isLoading,
      login,
      logout
  };

  return (
    // Pasa el objeto calculado
    <AuthContext.Provider value={providerValue}>
      {children}
    </AuthContext.Provider>
  );
};

export const useAuth = (): AuthContextType => {
  const context = useContext(AuthContext);
  // La comprobación de undefined ya no es estrictamente necesaria porque
  // createContext ahora tiene un valor por defecto válido, pero
  // mantenerla puede ser útil para detectar errores de configuración inesperados.
  if (context === undefined || context === defaultAuthContextValue) { // (+) Check against default value too
    // Only throw error if it's truly used outside and hasn't received the real value
    if (context === defaultAuthContextValue && typeof window !== 'undefined') { // Avoid throwing during SSR/build if possible
       console.warn("useAuth might be used outside of its Provider or hasn't initialized yet.");
    } else if (context === undefined) {
       throw new Error('useAuth must be used within an AuthProvider');
    }
  }
  return context;
};
```

## File: `lib/utils.ts`
```ts
// File: lib/utils.ts
import { clsx, type ClassValue } from "clsx"
import { twMerge } from "tailwind-merge"

export function cn(...inputs: ClassValue[]) {
  return twMerge(clsx(inputs))
}

// (+) AÑADIR ESTA FUNCIÓN COMPLETA
/**
 * Retrieves the API Gateway URL from environment variables.
 * Throws an error if the environment variable is not set during runtime.
 * @returns {string} The API Gateway URL.
 */
export function getApiGatewayUrl(): string {
    const apiUrl = process.env.NEXT_PUBLIC_API_GATEWAY_URL;

    if (!apiUrl) {
        // En el lado del cliente o si la variable simplemente no está definida,
        // podríamos querer lanzar un error o retornar un valor por defecto/vacío
        // dependiendo de cómo queremos manejar este caso. Lanzar un error es más seguro
        // para detectar problemas de configuración temprano.
        console.error("Error: NEXT_PUBLIC_API_GATEWAY_URL environment variable is not set.");
        // Puedes decidir lanzar un error en producción/staging
        if (process.env.NODE_ENV !== 'development') {
             throw new Error("API Gateway URL is not configured. Please set NEXT_PUBLIC_API_GATEWAY_URL.");
        } else {
            // En desarrollo, podrías retornar una URL por defecto o un string vacío
            // para evitar bloquear el desarrollo, pero con una advertencia clara.
            console.warn("Returning default/empty URL for API Gateway in development.");
            return "http://localhost:8080"; // O un string vacío "" si prefieres
        }
    }
     // Eliminar la barra diagonal final si existe para evitar dobles barras
    return apiUrl.endsWith('/') ? apiUrl.slice(0, -1) : apiUrl;
}
// FIN DE LA FUNCIÓN AÑADIDA
```

## File: `next-env.d.ts`
```ts
/// <reference types="next" />
/// <reference types="next/image-types/global" />

// NOTE: This file should not be edited
// see https://nextjs.org/docs/app/api-reference/config/typescript for more information.

```<|MERGE_RESOLUTION|>--- conflicted
+++ resolved
@@ -23,12 +23,6 @@
 │   ├── about
 │   │   └── page.tsx
 │   ├── api
-<<<<<<< HEAD
-│   │   └── auth
-│   │       └── logout
-│   │           └── route.ts
-=======
->>>>>>> 2d3983a1
 │   ├── contact
 │   │   └── page.tsx
 │   ├── globals.css
@@ -492,79 +486,11 @@
 
   // Update chatId state if the param changes (e.g., navigation)
   useEffect(() => {
-    setChatId(chatIdParam);
-  }, [chatIdParam]);
-
-<<<<<<< HEAD
-  // Load chat history from API based on chatId
-  useEffect(() => {
-    // Only fetch if:
-    // 1. User is logged in (token exists)
-    // 2. A chatId is present in the state
-    // 3. We haven't already fetched for this specific chatId
-    if (token && chatId && fetchedChatIdRef.current !== chatId) {
-      console.log(`ChatPage: Fetching history for chat ID: ${chatId}`);
-      setIsLoadingHistory(true);
-      setHistoryError(null);
-      fetchedChatIdRef.current = chatId; // Mark this ID as being fetched
-
-      getChatMessages(chatId)
-        .then(apiMessages => {
-            // Sort messages by creation time ascending (oldest first)
-           apiMessages.sort((a, b) => new Date(a.created_at).getTime() - new Date(b.created_at).getTime());
-           const mappedMessages = apiMessages.map(mapApiMessageToFrontend);
-
-           if (mappedMessages.length > 0) {
-                setMessages(mappedMessages);
-                console.log(`ChatPage: Loaded ${mappedMessages.length} messages for chat ${chatId}.`);
-           } else {
-                // Chat exists but has no messages (or API returned empty)
-                setMessages([welcomeMessage]); // Start with welcome message
-                console.log(`ChatPage: Chat ${chatId} has no messages. Displaying welcome message.`);
-           }
-        })
-        .catch(error => {
-          console.error(`ChatPage: Failed to load chat history for ${chatId}:`, error);
-          let message = "Error loading chat history.";
-          if (error instanceof ApiError) {
-              message = error.message || message;
-              if (error.status === 404) {
-                  message = "Chat not found or you don't have access.";
-                  // Redirect to base chat page if not found
-                  toast.error("Chat Not Found", { description: message });
-                  router.replace('/chat');
-                  return; // Stop further processing in this effect
-              } else if (error.status === 401) {
-                   message = "Authentication error. Please log in again.";
-                   // Optionally trigger logout or redirect to login
-                   router.push('/login'); // Example redirect
-              }
-          } else if (error instanceof Error) {
-              message = error.message;
-          }
-          setHistoryError(message);
-          setMessages([welcomeMessage]); // Show welcome message on error
-          toast.error("Failed to Load Chat", { description: message });
-        })
-        .finally(() => {
-          setIsLoadingHistory(false);
-        });
-
-    } else if (!chatId) {
-      // Reset for the '/chat' page (new chat state)
-      console.log("ChatPage: No chatId, preparing for new chat.");
-      setMessages([welcomeMessage]);
-      setRetrievedDocs([]);
-      setIsLoadingHistory(false);
-      setHistoryError(null);
-      fetchedChatIdRef.current = undefined; // Reset fetch flag
-    } else if (!token) {
-         console.log("ChatPage: User not authenticated, cannot load history.");
-         setIsLoadingHistory(false);
-         setHistoryError("Please log in to view chat history.");
-         setMessages([welcomeMessage]); // Show welcome message
-         fetchedChatIdRef.current = undefined;
-=======
+    // Reset state for new/different chat
+    setMessages(initialMessages);
+    setRetrievedDocs([]);
+    setIsLoading(false); // Ensure loading is reset
+
     if (chatId) {
       console.log(`Loading history for chat: ${chatId}`);
       // --- TODO: Fetch actual messages ---
@@ -577,11 +503,8 @@
       ]);
     } else {
       setMessages(initialMessages);
->>>>>>> 2d3983a1
     }
-
-  // Depend on chatId (state) and token
-  }, [chatId, token, router]); // Add router to dependencies
+  }, [chatId]);
 
   // Scroll to bottom when messages change or loading starts/stops
   useEffect(() => {
@@ -686,12 +609,8 @@
     } finally {
       setIsSending(false);
     }
-<<<<<<< HEAD
-  }, [isSending, chatId, router, token, isPanelOpen]); // Include dependencies
-=======
   // (+) Dependencias de useCallback: no se necesita 'toast' para sonner
   }, [isLoading, isPanelOpen]);
->>>>>>> 2d3983a1
 
   const handlePanelToggle = () => {
         setIsPanelOpen(!isPanelOpen);
@@ -1184,40 +1103,7 @@
 }
 ```
 
-<<<<<<< HEAD
-## File: `app\api\auth\logout\route.ts`
-```ts
-// Example Backend Route for Logout (Optional)
-// Often, logout is handled purely client-side by clearing the token.
-// This route could be used for server-side session invalidation if needed.
-
-import { NextResponse } from 'next/server';
-
-export async function POST(request: Request) {
-  try {
-    console.log("API Route: Logout request received");
-    // --- SERVER-SIDE LOGOUT LOGIC (IF ANY) ---
-    // e.g., Invalidate refresh tokens, clear server-side session state.
-    // For simple JWT, there might be nothing to do here.
-    // --- END SERVER-SIDE LOGIC ---
-
-    // Respond with success
-    return NextResponse.json({ message: 'Logout successful' });
-
-  } catch (error) {
-    console.error("API Route Logout Error:", error);
-    return NextResponse.json({ detail: 'An error occurred during logout' }, { status: 500 });
-  }
-}
-
-// Note: You might also need a GET route or similar to check auth status
-// e.g., /api/auth/session which verifies the token and returns user info.
-```
-
-## File: `app\contact\page.tsx`
-=======
 ## File: `app/contact/page.tsx`
->>>>>>> 2d3983a1
 ```tsx
 // app/contact/page.tsx
 "use client"; // Add this line
@@ -1478,11 +1364,7 @@
 import { cn } from "@/lib/utils";
 import { ThemeProvider } from "@/components/theme-provider";
 import { AuthProvider } from "@/lib/hooks/useAuth";
-<<<<<<< HEAD
-// (*) Ensure this import points to sonner's Toaster
-=======
 // (+) DESCOMENTAR ESTA LÍNEA:
->>>>>>> 2d3983a1
 import { Toaster } from "@/components/ui/sonner";
 
 const inter = Inter({ subsets: ["latin"], variable: "--font-sans" });
@@ -1513,13 +1395,8 @@
             disableTransitionOnChange
           >
             {children}
-<<<<<<< HEAD
-            {/* (*) Ensure this Toaster component is rendered */}
-            <Toaster richColors position="top-right" /> {/* Added richColors and position */}
-=======
             {/* (+) Asegúrate de que esta línea esté activa y use el Toaster importado */}
             <Toaster />
->>>>>>> 2d3983a1
           </ThemeProvider>
         </AuthProvider>
       </body>
@@ -1538,11 +1415,7 @@
 import { useRouter } from 'next/navigation';
 import { APP_NAME } from '@/lib/constants';
 import { useAuth } from '@/lib/hooks/useAuth';
-<<<<<<< HEAD
-import { cn } from '@/lib/utils'; // Import cn for conditional classes
-=======
 import EmailConfirmationHandler from '@/components/auth/email-confirmation-handler';
->>>>>>> 2d3983a1
 
 export default function HomePage() {
   const router = useRouter();
@@ -1552,11 +1425,7 @@
     <div className="flex flex-col min-h-screen bg-background">
       {/* Header/Navigation */}
       <header className="sticky top-0 z-50 bg-background/95 backdrop-blur-md border-b">
-<<<<<<< HEAD
-        <div className="container flex items-center justify-between h-16 py-4 px-4 md:px-6"> {/* Adjusted padding */}
-=======
         <div className="container flex items-center justify-between h-16 py-4 px-4">
->>>>>>> 2d3983a1
           <a href="/" className="font-bold text-2xl text-primary">{APP_NAME}</a>
           <nav className="flex items-center space-x-2 sm:space-x-4"> {/* Reduced base spacing */}
             <LinkButton href="/">Home</LinkButton>
@@ -1604,32 +1473,19 @@
           </Button>
         </section>
 
-<<<<<<< HEAD
-        <section className="mt-16 grid grid-cols-1 md:grid-cols-3 gap-8">
-          {/* Feature Cards */}
-          <FeatureCard title="Intelligent Search" description="Find information quickly using natural language queries." />
-          <FeatureCard title="Centralized Knowledge" description="Access all your organization's documents in one place." />
-          <FeatureCard title="Improved Productivity" description="Empower your team with faster access to relevant insights." />
-=======
         <section className="mt-16 grid grid-cols-1 md:grid-cols-2 lg:grid-cols-3 gap-8">
           {/* Feature Cards - replace with actual feature descriptions */}
           <FeatureCard title="Intelligent Search" description="Find the information you need quickly and easily using natural language queries." />
           <FeatureCard title="Centralized Knowledge" description="Access all your organization's collective knowledge in one place, eliminating information silos." />
           <FeatureCard title="Improved Productivity" description="Empower your team to make better decisions with faster access to relevant insights." />
->>>>>>> 2d3983a1
         </section>
            <EmailConfirmationHandler />
       </main>
 
       {/* Footer */}
       <footer className="bg-secondary/10 border-t py-8">
-<<<<<<< HEAD
-        <div className="container text-center text-muted-foreground text-sm"> {/* Adjusted size */}
-          © {new Date().getFullYear()} {APP_NAME}. All rights reserved.
-=======
         <div className="container text-center text-muted-foreground">
           © {new Date().getFullYear()} Atenex. All rights reserved.
->>>>>>> 2d3983a1
         </div>
       </footer>
     </div>
@@ -1796,34 +1652,6 @@
     setIsLoading(true);
     setError(null); // Clear previous errors
     try {
-<<<<<<< HEAD
-      console.log("LoginForm: Attempting login via API with:", data.email);
-      // *** LLAMADA A LA FUNCIÓN loginUser ACTUALIZADA (que apunta al gateway) ***
-      const token = await loginUser(data);
-      console.log("LoginForm: Login successful, received token.");
-      setAuthToken(token); // Update auth state and redirect (redirect happens in useAuth)
-      // No necesitas setIsLoading(false) aquí si el redirect tiene éxito
-    } catch (err) {
-      console.error("LoginForm: Login failed:", err);
-      let errorMessage = 'Login failed. Please check your credentials or try again later.'; // Default message
-       if (err instanceof ApiError) {
-         // Use specific error message from API if available and meaningful
-         errorMessage = err.message || errorMessage;
-         // Optionally handle specific statuses differently
-         if (err.status === 401) {
-             errorMessage = "Invalid email or password.";
-         } else if (err.status === 0) {
-             errorMessage = "Cannot connect to the server. Please check your connection.";
-         } else if (err.status >= 500) {
-              errorMessage = "Server error during login. Please try again later.";
-         }
-       } else if (err instanceof Error) {
-           // Catch unexpected errors during the process
-           errorMessage = err.message || errorMessage;
-       }
-      setError(errorMessage); // Display the error message to the user
-      setIsLoading(false); // Stop loading indicator on error
-=======
       console.log("Attempting login with:", data.email);
 
       if (!process.env.NEXT_PUBLIC_SUPABASE_URL || !process.env.NEXT_PUBLIC_SUPABASE_ANON_KEY) {
@@ -1860,7 +1688,6 @@
       setError(errorMessage);
     } finally {
       setIsLoading(false);
->>>>>>> 2d3983a1
     }
   };
 
@@ -1910,21 +1737,12 @@
       <Button type="submit" className="w-full" disabled={isLoading}>
         {isLoading ? <Loader2 className="mr-2 h-4 w-4 animate-spin" /> : 'Login'}
       </Button>
-<<<<<<< HEAD
-       <div className="mt-4 text-center text-sm">
-         Don't have an account?{" "}
-         <Link href="/register" className="underline text-primary hover:text-primary/80 focus:outline-none focus:ring-2 focus:ring-ring rounded-sm">
-           Register
-         </Link>
-       </div>
-=======
       <div className="mt-4 text-center text-sm">
         Don't have an account?{" "}
         <Link href="/register" className="underline text-primary hover:text-primary/80">
           Register
         </Link>
       </div>
->>>>>>> 2d3983a1
     </form>
   );
 }
@@ -2134,19 +1952,6 @@
 import { toast } from "sonner";
 // Correct import path for AlertDialog
 import {
-<<<<<<< HEAD
-    AlertDialog,
-    AlertDialogAction,
-    AlertDialogCancel,
-    AlertDialogContent,
-    AlertDialogDescription,
-    AlertDialogFooter,
-    AlertDialogHeader,
-    AlertDialogTitle,
-    AlertDialogTrigger,
-} from "@/components/ui/alert-dialog"; // Corrected import path
-
-=======
   AlertDialog,
   AlertDialogAction,
   AlertDialogCancel,
@@ -2157,7 +1962,6 @@
   AlertDialogTitle,
   AlertDialogTrigger,
 } from "@/components/ui/alert-dialog";
->>>>>>> 2d3983a1
 
 export function ChatHistory() {
   const pathname = usePathname();
@@ -2207,19 +2011,11 @@
       setIsLoading(false);
     }
   }, [token]); // Depend only on token
-<<<<<<< HEAD
 
   useEffect(() => {
     fetchChatHistory(false);
   }, [fetchChatHistory]); // Fetch when component mounts or token changes
 
-=======
-
-  useEffect(() => {
-    fetchChatHistory(false);
-  }, [fetchChatHistory]); // Fetch when component mounts or token changes
-
->>>>>>> 2d3983a1
   const openDeleteConfirmation = (chat: ChatSummary, event: React.MouseEvent) => {
      event.stopPropagation();
      event.preventDefault();
@@ -2734,22 +2530,12 @@
 ## File: `components/chat/retrieved-documents-panel.tsx`
 ```tsx
 // File: components/chat/retrieved-documents-panel.tsx
-<<<<<<< HEAD
-"use client";
-
-import React, { useState } from 'react';
-import { ScrollArea } from '@/components/ui/scroll-area';
-import { Card, CardHeader, CardTitle, CardContent, CardDescription } from '@/components/ui/card';
-import { FileText, AlertCircle, Download, Eye } from 'lucide-react';
-import { RetrievedDoc } from '@/lib/api';
-=======
 // File: components/chat/retrieved-documents-panel.tsx
 import React, { useState } from 'react';
 import { ScrollArea } from '@/components/ui/scroll-area';
 import { Card, CardHeader, CardTitle, CardContent, CardDescription } from '@/components/ui/card';
 import { FileText, AlertCircle, Download } from 'lucide-react'; // Import Download icon
 import { ApiError, request, RetrievedDoc } from '@/lib/api'; // Import request function, RetrievedDoc
->>>>>>> 2d3983a1
 import { Skeleton } from '@/components/ui/skeleton';
 import { Badge } from '@/components/ui/badge';
 import { Button } from '@/components/ui/button';
@@ -2773,14 +2559,6 @@
 
 export function RetrievedDocumentsPanel({ documents, isLoading }: RetrievedDocumentsPanelProps) {
     const [selectedDoc, setSelectedDoc] = useState<RetrievedDoc | null>(null);
-<<<<<<< HEAD
-    const [isDialogOpen, setIsDialogOpen] = useState(false);
-
-    const handleViewDocument = (doc: RetrievedDoc) => {
-        console.log("Viewing document details:", doc.document_id || doc.id);
-        setSelectedDoc(doc);
-        setIsDialogOpen(true);
-=======
     const [docContent, setDocContent] = useState<string | null>(null); // State to store document content
     const [viewingError, setViewingError] = useState<string | null>(null); // Error when viewing doc
 
@@ -2811,7 +2589,6 @@
             setOpen(true); // Still open the dialog to display the error
 
         }
->>>>>>> 2d3983a1
     };
 
 
@@ -2904,26 +2681,6 @@
 
             {/* Dialog Content - Rendered conditionally when selectedDoc is not null */}
             {selectedDoc && (
-<<<<<<< HEAD
-                <DialogContent className="sm:max-w-lg">
-                    <DialogHeader>
-                        <DialogTitle className="truncate" title={selectedDoc.file_name || selectedDoc.document_id || 'Document Details'}>
-                            {selectedDoc.file_name || selectedDoc.document_id || 'Document Details'}
-                        </DialogTitle>
-                        <DialogDescription>
-                            Details of the retrieved document chunk.
-                        </DialogDescription>
-                    </DialogHeader>
-                    <div className="py-4 space-y-3 text-sm">
-                        {/* Details content */}
-                        <div className="flex justify-between">
-                            <span className="font-medium text-muted-foreground">Document ID:</span>
-                            <span className="font-mono text-xs bg-muted px-1 rounded">{selectedDoc.document_id || 'N/A'}</span>
-                        </div>
-                        <div className="flex justify-between">
-                            <span className="font-medium text-muted-foreground">Chunk ID:</span>
-                            <span className="font-mono text-xs bg-muted px-1 rounded">{selectedDoc.id}</span>
-=======
                 <DialogContent className="sm:max-w-[425px]">
                         <div className="px-6 pb-4 text-center sm:text-left">
                             <DialogTitle>{selectedDoc.file_name || selectedDoc.document_id || 'Document Details'}</DialogTitle>
@@ -2947,7 +2704,10 @@
                                     </ScrollArea>
                                 )}
                             </DialogDescription>
->>>>>>> 2d3983a1
+                        </div>
+                        <div className="flex justify-between">
+                            <span className="font-medium text-muted-foreground">Chunk ID:</span>
+                            <span className="font-mono text-xs bg-muted px-1 rounded">{selectedDoc.id}</span>
                         </div>
                          <div className="flex justify-between">
                             <span className="font-medium text-muted-foreground">Relevance Score:</span>
@@ -3038,10 +2798,7 @@
         } finally {
             setIsLoading(false);
         }
-<<<<<<< HEAD
-=======
     // (+) Dependencias de useCallback: no se necesita 'toast' para sonner
->>>>>>> 2d3983a1
     }, []);
 
     useEffect(() => {
@@ -3785,173 +3542,7 @@
 
 ```
 
-<<<<<<< HEAD
-## File: `components\ui\alert-dialog.tsx`
-=======
 ## File: `components/ui/alert.tsx`
->>>>>>> 2d3983a1
-```tsx
-"use client"
-
-import * as React from "react"
-import * as AlertDialogPrimitive from "@radix-ui/react-alert-dialog"
-
-import { cn } from "@/lib/utils"
-import { buttonVariants } from "@/components/ui/button"
-
-function AlertDialog({
-  ...props
-}: React.ComponentProps<typeof AlertDialogPrimitive.Root>) {
-  return <AlertDialogPrimitive.Root data-slot="alert-dialog" {...props} />
-}
-
-function AlertDialogTrigger({
-  ...props
-}: React.ComponentProps<typeof AlertDialogPrimitive.Trigger>) {
-  return (
-    <AlertDialogPrimitive.Trigger data-slot="alert-dialog-trigger" {...props} />
-  )
-}
-
-function AlertDialogPortal({
-  ...props
-}: React.ComponentProps<typeof AlertDialogPrimitive.Portal>) {
-  return (
-    <AlertDialogPrimitive.Portal data-slot="alert-dialog-portal" {...props} />
-  )
-}
-
-function AlertDialogOverlay({
-  className,
-  ...props
-}: React.ComponentProps<typeof AlertDialogPrimitive.Overlay>) {
-  return (
-    <AlertDialogPrimitive.Overlay
-      data-slot="alert-dialog-overlay"
-      className={cn(
-        "data-[state=open]:animate-in data-[state=closed]:animate-out data-[state=closed]:fade-out-0 data-[state=open]:fade-in-0 fixed inset-0 z-50 bg-black/50",
-        className
-      )}
-      {...props}
-    />
-  )
-}
-
-function AlertDialogContent({
-  className,
-  ...props
-}: React.ComponentProps<typeof AlertDialogPrimitive.Content>) {
-  return (
-    <AlertDialogPortal>
-      <AlertDialogOverlay />
-      <AlertDialogPrimitive.Content
-        data-slot="alert-dialog-content"
-        className={cn(
-          "bg-background data-[state=open]:animate-in data-[state=closed]:animate-out data-[state=closed]:fade-out-0 data-[state=open]:fade-in-0 data-[state=closed]:zoom-out-95 data-[state=open]:zoom-in-95 fixed top-[50%] left-[50%] z-50 grid w-full max-w-[calc(100%-2rem)] translate-x-[-50%] translate-y-[-50%] gap-4 rounded-lg border p-6 shadow-lg duration-200 sm:max-w-lg",
-          className
-        )}
-        {...props}
-      />
-    </AlertDialogPortal>
-  )
-}
-
-function AlertDialogHeader({
-  className,
-  ...props
-}: React.ComponentProps<"div">) {
-  return (
-    <div
-      data-slot="alert-dialog-header"
-      className={cn("flex flex-col gap-2 text-center sm:text-left", className)}
-      {...props}
-    />
-  )
-}
-
-function AlertDialogFooter({
-  className,
-  ...props
-}: React.ComponentProps<"div">) {
-  return (
-    <div
-      data-slot="alert-dialog-footer"
-      className={cn(
-        "flex flex-col-reverse gap-2 sm:flex-row sm:justify-end",
-        className
-      )}
-      {...props}
-    />
-  )
-}
-
-function AlertDialogTitle({
-  className,
-  ...props
-}: React.ComponentProps<typeof AlertDialogPrimitive.Title>) {
-  return (
-    <AlertDialogPrimitive.Title
-      data-slot="alert-dialog-title"
-      className={cn("text-lg font-semibold", className)}
-      {...props}
-    />
-  )
-}
-
-function AlertDialogDescription({
-  className,
-  ...props
-}: React.ComponentProps<typeof AlertDialogPrimitive.Description>) {
-  return (
-    <AlertDialogPrimitive.Description
-      data-slot="alert-dialog-description"
-      className={cn("text-muted-foreground text-sm", className)}
-      {...props}
-    />
-  )
-}
-
-function AlertDialogAction({
-  className,
-  ...props
-}: React.ComponentProps<typeof AlertDialogPrimitive.Action>) {
-  return (
-    <AlertDialogPrimitive.Action
-      className={cn(buttonVariants(), className)}
-      {...props}
-    />
-  )
-}
-
-function AlertDialogCancel({
-  className,
-  ...props
-}: React.ComponentProps<typeof AlertDialogPrimitive.Cancel>) {
-  return (
-    <AlertDialogPrimitive.Cancel
-      className={cn(buttonVariants({ variant: "outline" }), className)}
-      {...props}
-    />
-  )
-}
-
-export {
-  AlertDialog,
-  AlertDialogPortal,
-  AlertDialogOverlay,
-  AlertDialogTrigger,
-  AlertDialogContent,
-  AlertDialogHeader,
-  AlertDialogFooter,
-  AlertDialogTitle,
-  AlertDialogDescription,
-  AlertDialogAction,
-  AlertDialogCancel,
-}
-
-```
-
-## File: `components\ui\alert.tsx`
 ```tsx
 import * as React from "react"
 import { cva, type VariantProps } from "class-variance-authority"
@@ -4292,11 +3883,7 @@
 
 ```
 
-<<<<<<< HEAD
-## File: `components\ui\dialog.tsx`
-=======
 ## File: `components/ui/dialog.tsx`
->>>>>>> 2d3983a1
 ```tsx
 "use client"
 
@@ -4436,11 +4023,7 @@
 
 ```
 
-<<<<<<< HEAD
-## File: `components\ui\dropdown-menu.tsx`
-=======
 ## File: `components/ui/dropdown-menu.tsx`
->>>>>>> 2d3983a1
 ```tsx
 "use client"
 
@@ -5671,17 +5254,6 @@
     body: JSON.stringify(body),
   });
 };
-<<<<<<< HEAD
-
-// Function to delete a chat
-export const deleteChat = async (chatId: string): Promise<void> => {
-    if (!chatId) {
-        throw new Error("Cannot delete chat with empty ID");
-    }
-    await request<null>(`/api/v1/chats/${chatId}`, {
-        method: 'DELETE',
-    });
-=======
 
 // Function to delete a chat
 export const deleteChat = async (chatId: string): Promise<void> => {
@@ -5730,88 +5302,20 @@
     return localStorage.getItem(AUTH_TOKEN_KEY);
   }
   return null;
->>>>>>> 2d3983a1
 };
 
-
-// --- Type Mapping Helpers ---
-
-export const mapApiSourcesToFrontend = (apiSources: RetrievedDocApi[] | null): RetrievedDoc[] | undefined => {
-    if (!apiSources) return undefined;
-    return apiSources.map(source => ({
-        id: source.id,
-        score: source.score,
-        content_preview: source.content_preview,
-        metadata: source.metadata,
-        document_id: source.document_id,
-        file_name: source.file_name,
-    }));
+export const setToken = (token: string): void => {
+  if (typeof window !== "undefined") {
+    localStorage.setItem(AUTH_TOKEN_KEY, token);
+  }
 };
 
-<<<<<<< HEAD
-export const mapApiMessageToFrontend = (apiMessage: ChatMessageApi): Message => ({
-    id: apiMessage.id,
-    role: apiMessage.role,
-    content: apiMessage.content,
-    sources: mapApiSourcesToFrontend(apiMessage.sources),
-    created_at: apiMessage.created_at,
-    isError: false,
-});
-```
-
-## File: `lib\auth\helpers.ts`
-```ts
-// lib/auth/helpers.ts
-import { AUTH_TOKEN_KEY } from "@/lib/constants";
-import { jwtDecode, InvalidTokenError } from 'jwt-decode'; // Importar error específico
-
-// ... (getToken, setToken, removeToken - sin cambios) ...
-export const getToken = (): string | null => { /* ... */ };
-export const setToken = (token: string): void => { /* ... */ };
-export const removeToken = (): void => { /* ... */ };
-
-// Frontend User interface
-export interface User {
-    userId: string;    // Mapeado desde 'sub' del JWT
-    email: string;     // Mapeado desde 'email'
-    name?: string;     // Mapeado desde 'user_metadata.full_name' o similar (opcional)
-    companyId: string; // Mapeado desde 'app_metadata.company_id' (o donde esté)
-    roles?: string[];  // Mapeado desde 'app_metadata.roles' (opcional)
-    // Añade otros campos necesarios
-}
-
-// Interface for the ACTUAL Supabase JWT payload structure
-// ¡¡¡ VERIFICA ESTO CON UN TOKEN REAL DE TU PROYECTO !!!
-interface SupabaseJwtPayload {
-    sub: string;       // User ID (Subject) - ¡MUY PROBABLE!
-    aud: string;       // Audience (e.g., 'authenticated') - ¡MUY PROBABLE!
-    exp: number;       // Expiration time (seconds since epoch) - ¡SEGURO!
-    iat?: number;      // Issued at time (optional)
-    email?: string;     // Email - ¡MUY PROBABLE!
-    phone?: string;    // Phone (optional)
-    role?: string;     // Rol asignado por Supabase Auth (e.g., 'authenticated') - ¡PROBABLE!
-
-    // --- Metadatos ---
-    app_metadata?: {
-        provider?: string;
-        providers?: string[];
-        // --- ¡POSIBLE UBICACIÓN DE COMPANY_ID Y ROLES! ---
-        company_id?: string | number; // Verifica el tipo real
-        roles?: string[];
-        // Otros datos específicos de la aplicación
-        [key: string]: any;
-    };
-    user_metadata?: {
-        // Datos que el usuario puede gestionar (o tú vía admin)
-        full_name?: string;
-        avatar_url?: string;
-        // Otros datos específicos del usuario
-         [key: string]: any;
-    };
-    // Otros claims posibles: session_id (sid), amr, etc.
-}
-
-=======
+export const removeToken = (): void => {
+  if (typeof window !== "undefined") {
+    localStorage.removeItem(AUTH_TOKEN_KEY);
+  }
+};
+
 // Frontend User interface - needs to align with JWT claims
 export interface User {
     userId: string;    // Expecting 'user_id' claim in JWT
@@ -5838,65 +5342,11 @@
     // Agrega cualquier otro claim que tu backend incluya y necesites en el frontend
 }
 
->>>>>>> 2d3983a1
 // Function to get user details from the JWT token
 export const getUserFromToken = (token: string | null): User | null => {
   if (!token) return null;
   try {
     // Decode the JWT
-<<<<<<< HEAD
-    const decoded = jwtDecode<SupabaseJwtPayload>(token);
-    // console.debug("getUserFromToken - Raw Decoded JWT:", decoded); // Log para depuración intensa
-
-    // --- Validation ---
-    const now = Date.now() / 1000;
-    if (decoded.exp < now) {
-      console.warn(`Token expired at ${new Date(decoded.exp * 1000)}. Removing.`);
-      removeToken();
-      return null;
-    }
-
-    // --- Claim Extraction and Mapping ---
-    const userId = decoded.sub; // Usar 'sub' como User ID
-    const email = decoded.email;
-    // Extraer company_id de app_metadata (¡AJUSTA SI ES NECESARIO!)
-    const companyIdRaw = decoded.app_metadata?.company_id;
-    const companyId = companyIdRaw ? String(companyIdRaw) : undefined; // Convertir a string si existe
-
-    // Validar claims esenciales para el frontend
-    if (!userId || !email || !companyId) {
-        console.error("Decoded token missing essential claims:", {
-            hasUserId: !!userId,
-            hasEmail: !!email,
-            hasCompanyId: !!companyId,
-            appMetadata: decoded.app_metadata // Log para ver qué hay
-        });
-        removeToken();
-        return null;
-    }
-
-    // Mapear a la interfaz User del frontend
-    const user: User = {
-      userId: userId,
-      email: email,
-      companyId: companyId, // Ya es string o undefined (y validamos que no sea undefined)
-      // Mapear opcionales (ejemplos)
-      name: decoded.user_metadata?.full_name,
-      roles: decoded.app_metadata?.roles,
-    };
-
-    // console.debug("getUserFromToken - Mapped User:", user);
-    return user;
-
-  } catch (error) {
-     // Manejar errores específicos de jwt-decode
-     if (error instanceof InvalidTokenError) {
-         console.error("Failed to decode token (Invalid):", error.message);
-     } else {
-         console.error("Failed to decode or validate token (Unknown Error):", error);
-     }
-    removeToken();
-=======
     const decoded = jwtDecode<JwtPayload>(token);
     console.log("getUserFromToken - Decoded JWT Payload:", decoded); // <-- Log para depuración
 
@@ -5938,7 +5388,6 @@
     // Handle various decoding errors (invalid token format, etc.)
     console.error("Failed to decode or validate token:", error);
     removeToken(); // Clear invalid token
->>>>>>> 2d3983a1
     return null;
   }
 };
