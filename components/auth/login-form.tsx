--- conflicted
+++ resolved
@@ -34,13 +34,6 @@
     setIsLoading(true);
     setError(null);
     try {
-<<<<<<< HEAD
-      console.log("LoginForm: Calling signIn with:", data.email);
-      await signIn(data); // <-- Llamar a la función signIn del hook
-      // La redirección ocurrirá dentro del hook si tiene éxito
-      // No necesitas hacer nada más aquí en caso de éxito
-      console.log("LoginForm: signIn initiated successfully.");
-=======
       console.log("Attempting login with:", data.email);
 
       if (!process.env.NEXT_PUBLIC_SUPABASE_URL || !process.env.NEXT_PUBLIC_SUPABASE_ANON_KEY) {
@@ -69,7 +62,6 @@
         console.error("Supabase login: No session returned");
         setError('Login failed. Please check your credentials.');
       }
->>>>>>> 0318e120
     } catch (err) {
       // El hook signIn debería lanzar un error en caso de fallo
       console.error("LoginForm: signIn failed:", err);
