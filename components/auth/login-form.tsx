"use client";

import React, { useState } from 'react';
import Link from 'next/link';
import { zodResolver } from '@hookform/resolvers/zod';
import { useForm } from 'react-hook-form';
import * as z from 'zod';
import { Button } from '@/components/ui/button';
import { Input } from '@/components/ui/input';
import { Label } from '@/components/ui/label';
import { Alert, AlertDescription, AlertTitle } from '@/components/ui/alert';
import { AlertCircle, Loader2 } from 'lucide-react';
import { useAuth } from '@/lib/hooks/useAuth'; // Importar hook de Auth refactorizado
// import { ApiError } from '@/lib/api'; // Ya no es necesario para errores de login específicos de Supabase
import { AuthError } from '@supabase/supabase-js'; // Importar tipo de error de Supabase

const loginSchema = z.object({
<<<<<<< HEAD
  email: z.string().email({ message: 'Invalid email address' }),
  password: z.string().min(1, { message: 'Password cannot be empty' }), // Mínimo 1 para evitar envío vacío
=======
  email: z.string().email({ message: 'Dirección de correo electrónico no válida' }),
  password: z.string().min(6, { message: 'La contraseña debe tener al menos 6 caracteres' }),
>>>>>>> a7a5fcab
});

type LoginFormValues = z.infer<typeof loginSchema>;

export function LoginForm() {
  // --- CORRECCIÓN: Usar signInWithPassword del contexto useAuth ---
  const { signInWithPassword } = useAuth();
  // ----------------------------------------------------------
  const [isLoading, setIsLoading] = useState(false);
  const [error, setError] = useState<string | null>(null);

  const form = useForm<LoginFormValues>({
    resolver: zodResolver(loginSchema),
    defaultValues: { email: '', password: '' },
  });

  const onSubmit = async (data: LoginFormValues) => {
    setIsLoading(true);
    setError(null);
    try {
<<<<<<< HEAD
      console.log("LoginForm: Attempting login with:", data.email);
      // Llamar a la función del contexto que encapsula supabase.auth.signInWithPassword
      await signInWithPassword({
=======
      console.log("Attempting login with:", data.email);

      if (!process.env.NEXT_PUBLIC_SUPABASE_URL || !process.env.NEXT_PUBLIC_SUPABASE_ANON_KEY) {
        console.error("Supabase URL or Anon Key not set in environment variables.");
        setError("Error de configuración de Supabase. Por favor, comprueba tus variables de entorno.");
        setIsLoading(false);
        return;
      }

      const supabaseClient = createClient(
        process.env.NEXT_PUBLIC_SUPABASE_URL,
        process.env.NEXT_PUBLIC_SUPABASE_ANON_KEY
    );
      const { data: authResponse, error: authError } = await supabaseClient.auth.signInWithPassword({
>>>>>>> a7a5fcab
        email: data.email,
        password: data.password,
      });
      // Si la función signInWithPassword tiene éxito, la redirección
      // o actualización de estado será manejada por el AuthProvider o AppLayout.
      // No es necesario hacer nada más aquí en caso de éxito.
      console.log("LoginForm: signInWithPassword call succeeded (further actions handled by AuthProvider).");
      // No detener isLoading aquí, dejar que el cambio de estado lo haga.

<<<<<<< HEAD
    } catch (err) {
      // El hook signInWithPassword debería haber lanzado un error en caso de fallo
      console.error("LoginForm: signInWithPassword failed:", err);
      let errorMessage = 'Login failed. Please check your credentials.';
       // Usar AuthError de Supabase para mensajes específicos
       if (err instanceof AuthError) {
           errorMessage = err.message || errorMessage;
           // Puedes añadir lógica específica para códigos de error si es necesario
           if (err.message.includes("Invalid login credentials")) {
               errorMessage = "Invalid email or password.";
           } else if (err.message.includes("Email not confirmed")) {
               errorMessage = "Please confirm your email address first.";
           }
       } else if (err instanceof Error) {
           // Otros errores (poco probables aquí si el hook maneja bien)
           errorMessage = err.message;
       }
=======
      if (authError) {
        console.error("Supabase login failed:", authError);
        setError(authError.message || 'Error al iniciar sesión. Por favor, verifica tus credenciales.');
      } else if (authResponse.session) {
        console.log("Supabase login successful:", authResponse);
        login(authResponse.session.access_token);
      } else {
        console.error("Supabase login: No session returned");
        setError('Error al iniciar sesión. Por favor, verifica tus credenciales.');
      }
    } catch (err) {
      console.error("Login failed:", err);
      let errorMessage = 'Error al iniciar sesión. Por favor, verifica tus credenciales.';
      if (err instanceof ApiError) {
        errorMessage = err.message || errorMessage;
      } else if (err instanceof Error) {
        errorMessage = err.message || errorMessage;
      }
>>>>>>> a7a5fcab
      setError(errorMessage);
      setIsLoading(false); // Detener carga solo en caso de error
    }
  };

  return (
    <form onSubmit={form.handleSubmit(onSubmit)} className="space-y-4">
      {error && (
        <Alert variant="destructive" role="alert">
          <AlertCircle className="h-4 w-4" />
          <AlertTitle>Login Failed</AlertTitle>
          <AlertDescription>{error}</AlertDescription>
        </Alert>
      )}
      <div className="space-y-1">
        <Label htmlFor="email">Correo electrónico</Label>
        <Input
          id="email"
          type="email"
<<<<<<< HEAD
          placeholder="name@example.com"
          autoComplete="email"
=======
          placeholder="nombre@ejemplo.com"
>>>>>>> a7a5fcab
          required
          disabled={isLoading}
          {...form.register('email')}
          aria-invalid={form.formState.errors.email ? 'true' : 'false'}
        />
        {form.formState.errors.email && (
          <p className="text-sm text-destructive">{form.formState.errors.email.message}</p>
        )}
      </div>
      <div className="space-y-1">
        <Label htmlFor="password">Contraseña</Label>
        <Input
          id="password"
          type="password"
          autoComplete="current-password"
          required
          disabled={isLoading}
          {...form.register('password')}
          aria-invalid={form.formState.errors.password ? 'true' : 'false'}
        />
        {form.formState.errors.password && (
          <p className="text-sm text-destructive">{form.formState.errors.password.message}</p>
        )}
      </div>
      <Button type="submit" className="w-full" disabled={isLoading}>
        {isLoading ? <Loader2 className="mr-2 h-4 w-4 animate-spin" /> : 'Iniciar sesión'}
      </Button>
<<<<<<< HEAD
       <div className="mt-4 text-center text-sm">
         Don't have an account?{" "}
         <Link href="/register" className="underline text-primary hover:text-primary/80">
           Register
         </Link>
       </div>
=======
      <div className="mt-4 text-center text-sm">
        ¿No tienes una cuenta?{" "}
        <Link href="/register" className="underline text-primary hover:text-primary/80">
          Registrarse
        </Link>
      </div>
>>>>>>> a7a5fcab
    </form>
  );
}<|MERGE_RESOLUTION|>--- conflicted
+++ resolved
@@ -15,13 +15,8 @@
 import { AuthError } from '@supabase/supabase-js'; // Importar tipo de error de Supabase
 
 const loginSchema = z.object({
-<<<<<<< HEAD
-  email: z.string().email({ message: 'Invalid email address' }),
-  password: z.string().min(1, { message: 'Password cannot be empty' }), // Mínimo 1 para evitar envío vacío
-=======
   email: z.string().email({ message: 'Dirección de correo electrónico no válida' }),
   password: z.string().min(6, { message: 'La contraseña debe tener al menos 6 caracteres' }),
->>>>>>> a7a5fcab
 });
 
 type LoginFormValues = z.infer<typeof loginSchema>;
@@ -42,26 +37,9 @@
     setIsLoading(true);
     setError(null);
     try {
-<<<<<<< HEAD
       console.log("LoginForm: Attempting login with:", data.email);
       // Llamar a la función del contexto que encapsula supabase.auth.signInWithPassword
       await signInWithPassword({
-=======
-      console.log("Attempting login with:", data.email);
-
-      if (!process.env.NEXT_PUBLIC_SUPABASE_URL || !process.env.NEXT_PUBLIC_SUPABASE_ANON_KEY) {
-        console.error("Supabase URL or Anon Key not set in environment variables.");
-        setError("Error de configuración de Supabase. Por favor, comprueba tus variables de entorno.");
-        setIsLoading(false);
-        return;
-      }
-
-      const supabaseClient = createClient(
-        process.env.NEXT_PUBLIC_SUPABASE_URL,
-        process.env.NEXT_PUBLIC_SUPABASE_ANON_KEY
-    );
-      const { data: authResponse, error: authError } = await supabaseClient.auth.signInWithPassword({
->>>>>>> a7a5fcab
         email: data.email,
         password: data.password,
       });
@@ -71,7 +49,6 @@
       console.log("LoginForm: signInWithPassword call succeeded (further actions handled by AuthProvider).");
       // No detener isLoading aquí, dejar que el cambio de estado lo haga.
 
-<<<<<<< HEAD
     } catch (err) {
       // El hook signInWithPassword debería haber lanzado un error en caso de fallo
       console.error("LoginForm: signInWithPassword failed:", err);
@@ -89,26 +66,6 @@
            // Otros errores (poco probables aquí si el hook maneja bien)
            errorMessage = err.message;
        }
-=======
-      if (authError) {
-        console.error("Supabase login failed:", authError);
-        setError(authError.message || 'Error al iniciar sesión. Por favor, verifica tus credenciales.');
-      } else if (authResponse.session) {
-        console.log("Supabase login successful:", authResponse);
-        login(authResponse.session.access_token);
-      } else {
-        console.error("Supabase login: No session returned");
-        setError('Error al iniciar sesión. Por favor, verifica tus credenciales.');
-      }
-    } catch (err) {
-      console.error("Login failed:", err);
-      let errorMessage = 'Error al iniciar sesión. Por favor, verifica tus credenciales.';
-      if (err instanceof ApiError) {
-        errorMessage = err.message || errorMessage;
-      } else if (err instanceof Error) {
-        errorMessage = err.message || errorMessage;
-      }
->>>>>>> a7a5fcab
       setError(errorMessage);
       setIsLoading(false); // Detener carga solo en caso de error
     }
@@ -128,12 +85,8 @@
         <Input
           id="email"
           type="email"
-<<<<<<< HEAD
           placeholder="name@example.com"
           autoComplete="email"
-=======
-          placeholder="nombre@ejemplo.com"
->>>>>>> a7a5fcab
           required
           disabled={isLoading}
           {...form.register('email')}
@@ -161,21 +114,12 @@
       <Button type="submit" className="w-full" disabled={isLoading}>
         {isLoading ? <Loader2 className="mr-2 h-4 w-4 animate-spin" /> : 'Iniciar sesión'}
       </Button>
-<<<<<<< HEAD
-       <div className="mt-4 text-center text-sm">
-         Don't have an account?{" "}
-         <Link href="/register" className="underline text-primary hover:text-primary/80">
-           Register
-         </Link>
-       </div>
-=======
       <div className="mt-4 text-center text-sm">
         ¿No tienes una cuenta?{" "}
         <Link href="/register" className="underline text-primary hover:text-primary/80">
           Registrarse
         </Link>
       </div>
->>>>>>> a7a5fcab
     </form>
   );
 }