--- conflicted
+++ resolved
@@ -14,27 +14,21 @@
     const processedRef = useRef(false);
 
     useEffect(() => {
-        // Solo procesar una vez
-        if (processedRef.current) return;
+        if (hasConfirmed) {
+            return;
+        }
 
-        console.log("EmailConfirmationHandler mounted. Listening for auth changes.");
+        const handleEmailConfirmation = async () => {
+            if (window.location.hash) {
+                const params = new URLSearchParams(window.location.hash.substring(1));
+                const accessToken = params.get('access_token');
+                const refreshToken = params.get('refresh_token');
+                const expiresIn = params.get('expires_in');
 
-        const { data: { subscription } } = supabase.auth.onAuthStateChange(async (event, session) => {
-            console.log(`EmailConfirmationHandler: Auth event received: ${event}`);
+                if (accessToken && refreshToken && expiresIn) {
+                    console.log("Found access token in URL hash:", accessToken);
+                    console.log("Attempting to set session and log in.");
 
-<<<<<<< HEAD
-            // El evento clave después de la confirmación es SIGNED_IN (o USER_UPDATED si ya estaba logueado)
-            // Y la sesión debería contener el usuario confirmado.
-            if ((event === 'SIGNED_IN' || event === 'USER_UPDATED') && session?.user && !processedRef.current) {
-                 // Verificar si el email está confirmado (puede que el evento salte antes de que el flag esté 100% actualizado)
-                 // Es mejor confiar en que si hay sesión después del flujo de confirmación, está bien.
-                 // const { data: { user } } = await supabase.auth.getUser(); // Opcional: Refrescar datos del usuario
-
-                 console.log("Email confirmed or user updated successfully! Session established:", session);
-                 toast.success("Account Confirmed!", {
-                    description: "You have successfully confirmed your email address.",
-                 });
-=======
                      // Create the supabaseClient
                      const supabaseClient = createClient(
                         process.env.NEXT_PUBLIC_SUPABASE_URL!,
@@ -66,47 +60,29 @@
                                         is_active: true,
                                     }
                                 ]);
->>>>>>> 0318e120
 
-                 processedRef.current = true; // Marcar como procesado
+                            if (insertError) {
+                                console.error("Error inserting user into 'users' table:", insertError);
+                                if (insertError.code === '23505') {
+                                    console.warn("Duplicate user insertion attempted. Ignoring.");
+                                }
+                            } else {
+                                console.log("User inserted into 'users' table successfully.");
+                            }
+                        } catch (insertErr: any) {
+                            console.error("Error during user insertion:", insertErr);
+                        }
 
-                 // --- Lógica Opcional Post-Confirmación ---
-                 // Aquí es donde idealmente llamarías a una Edge Function para asegurarte
-                 // de que el usuario existe en tu tabla pública `users` con los metadatos correctos.
-                 // Ejemplo (si tuvieras una función 'ensure-user-profile'):
-                 // try {
-                 //   const { error: funcError } = await supabase.functions.invoke('ensure-user-profile');
-                 //   if (funcError) throw funcError;
-                 //   console.log("User profile ensured via Edge Function.");
-                 // } catch (funcError) {
-                 //   console.error("Error calling Edge Function to ensure profile:", funcError);
-                 //   toast.error("Profile Sync Error", { description: "Could not sync profile data." });
-                 // }
-                 // ------------------------------------------
-
-                 // Redirigir al usuario a la página principal o al chat
-                 // Usamos replace para que el usuario no pueda volver a la URL con el hash
-                 router.replace('/chat'); // O a '/'
-            } else if (event === 'PASSWORD_RECOVERY') {
-                 // Supabase también dispara este evento si el hash era para reseteo de contraseña
-                 console.log("Password recovery flow detected.");
-                 // Aquí podrías redirigir a una página específica para cambiar la contraseña
-                 // router.replace('/reset-password');
-                 toast.info("Password Recovery", { description: "Please set your new password." });
-                 processedRef.current = true; // Marcar como procesado
+                        setHasConfirmed(true);
+                        await signIn(session);
+                        router.replace('/');
+                    }
+                }
             }
-
-            // Considera manejar otros eventos si son relevantes (SIGNED_OUT, TOKEN_REFRESHED, etc.)
-        });
-
-        // Limpiar suscripción al desmontar
-        return () => {
-            console.log("EmailConfirmationHandler unmounting. Unsubscribing from auth changes.");
-            subscription?.unsubscribe();
         };
 
-    }, [router]); // Dependencia del router para la redirección
+        handleEmailConfirmation();
+    }, [signIn, router, hasConfirmed]);
 
-    // Este componente no renderiza nada visible
     return null;
 }