--- conflicted
+++ resolved
@@ -1,28 +1,16 @@
-<<<<<<< HEAD
 // File: components/knowledge/file-uploader.tsx
-=======
 // File: components/knowledge/file-uploader.tsx (MODIFICADO)
->>>>>>> 8868726e
 "use client";
 
 import React, { useState, useCallback, useEffect } from 'react';
 import { useDropzone, FileRejection } from 'react-dropzone'; // Importar FileRejection
 import { Button } from '@/components/ui/button';
-<<<<<<< HEAD
-import { Input } from '@/components/ui/input';
-import { Progress } from '@/components/ui/progress';
-import { toast } from 'sonner';
-import { uploadDocument } from '@/lib/api';
-import { UploadCloud, File as FileIcon, X } from 'lucide-react';
-
-=======
 import { Progress } from '@/components/ui/progress'; // Progress podría usarse si el hook diera progreso
 import { toast } from 'sonner';
 import { UploadCloud, File as FileIcon, X, Loader2 } from 'lucide-react';
 import { cn } from '@/lib/utils';
 
 // Tipos de archivo aceptados (sin cambios)
->>>>>>> 8868726e
 const acceptedFileTypes = {
   'application/pdf': ['.pdf'],
   'application/msword': ['.doc'],
@@ -48,27 +36,6 @@
     clearUploadStatus
 }: FileUploaderProps) {
   const [file, setFile] = useState<File | null>(null);
-<<<<<<< HEAD
-  const [uploadProgress, setUploadProgress] = useState<number>(0);
-  const [isUploading, setIsUploading] = useState<boolean>(false);
-  const [error, setError] = useState<string | null>(null);
-
-  const onDrop = useCallback((acceptedFiles: File[], fileRejections: any[]) => {
-    setError(null);
-    setFile(null);
-
-    if (fileRejections.length > 0) {
-        const firstRejection = fileRejections[0];
-        const errorMessages = firstRejection.errors.map((e: any) => e.message).join(', ');
-        let customError = `Error: ${errorMessages}`;
-        if (firstRejection.errors.some((e:any) => e.code === 'file-invalid-type')) {
-             customError = `Tipo de archivo no permitido. Permitidos: PDF, DOC, DOCX, TXT, MD, HTML.`;
-        } else if (firstRejection.errors.some((e:any) => e.code === 'file-too-large')) {
-            customError = `El archivo es demasiado grande.`; // Añadir límite si se especifica
-        }
-        setError(customError);
-        toast.error("Archivo no válido", { description: customError }); // Toast traducido
-=======
   const [dropzoneError, setDropzoneError] = useState<string | null>(null); // Error específico del dropzone
 
   // Limpiar errores cuando el archivo cambia o se quita
@@ -96,16 +63,11 @@
         }
         setDropzoneError(customError); // Mostrar error del dropzone
         // No usamos toast aquí, el error se muestra en la UI
->>>>>>> 8868726e
         return;
     }
 
     if (acceptedFiles.length > 0) {
       setFile(acceptedFiles[0]);
-<<<<<<< HEAD
-      setUploadProgress(0);
-=======
->>>>>>> 8868726e
     }
   }, [clearUploadStatus]);
 
@@ -113,38 +75,6 @@
     onDrop,
     accept: acceptedFileTypes,
     multiple: false,
-<<<<<<< HEAD
-  });
-
-  const handleUpload = async () => {
-    if (!file || !authHeaders) return;
-
-    setIsUploading(true);
-    setError(null);
-    setUploadProgress(0);
-
-    const progressInterval = setInterval(() => {
-        setUploadProgress((prev) => (prev >= 95 ? 95 : prev + 5));
-    }, 200);
-
-    try {
-      const result = await uploadDocument(file, authHeaders);
-      clearInterval(progressInterval);
-      setUploadProgress(100);
-      // Toast traducido
-      toast.success("Archivo Subido", { description: `Archivo "${file.name}" subido. Estado: ${result.status || 'recibido'}.` });
-      setFile(null);
-      onUploadSuccess();
-    } catch (err: any) {
-       clearInterval(progressInterval);
-       setUploadProgress(0);
-       const errorMessage = err.message || 'Ocurrió un error al subir el archivo.';
-       setError(errorMessage);
-       // Toast traducido
-       toast.error("Error al Subir", { description: errorMessage });
-    } finally {
-      setIsUploading(false);
-=======
     disabled: isUploading, // Deshabilitar dropzone mientras se sube
   });
 
@@ -154,7 +84,6 @@
     const success = await onUploadFile(file, authHeaders);
     if (success) {
         setFile(null); // Limpiar selección solo si la subida fue exitosa (no error 409)
->>>>>>> 8868726e
     }
     // El hook `useUploadDocument` se encarga de las notificaciones toast
   };
@@ -184,15 +113,10 @@
           // Texto traducido
           <p>Suelta el archivo aquí...</p>
         ) : (
-<<<<<<< HEAD
-          // Texto traducido
-          <p>Arrastra y suelta un archivo aquí, o haz clic para seleccionar (PDF, DOC, DOCX, TXT, MD, HTML)</p>
-=======
           <p className={cn(isUploading ? "text-muted-foreground/80" : "")}>
             Arrastra y suelta un archivo, o haz clic para seleccionar
             <span className="block text-xs text-muted-foreground mt-1">(PDF, DOC, DOCX, TXT, MD, HTML)</span>
           </p>
->>>>>>> 8868726e
         )}
       </div>
 
@@ -206,19 +130,10 @@
                  <span className="text-sm truncate" title={file.name}>{file.name}</span>
                  <span className="text-xs text-muted-foreground">({(file.size / 1024).toFixed(1)} KB)</span>
             </div>
-<<<<<<< HEAD
-          {!isUploading && (
-             // aria-label traducido
-             <Button variant="ghost" size="sm" onClick={removeFile} aria-label="Quitar archivo">
-                <X className="h-4 w-4" />
-             </Button>
-          )}
-=======
           {/* Permitir quitar archivo incluso si está subiendo (cancela la subida implícitamente) */}
           <Button variant="ghost" size="sm" onClick={removeFile} aria-label="Quitar archivo" disabled={isUploading}>
             <X className="h-4 w-4" />
           </Button>
->>>>>>> 8868726e
         </div>
       )}
 
@@ -230,17 +145,12 @@
         disabled={!file || isUploading}
         className="w-full"
       >
-<<<<<<< HEAD
-        {/* Texto traducido */}
-        {isUploading ? 'Subiendo...' : 'Subir Archivo'}
-=======
         {isUploading ? (
             <>
                 <Loader2 className="mr-2 h-4 w-4 animate-spin" />
                 Subiendo...
             </>
          ) : 'Subir Archivo'}
->>>>>>> 8868726e
       </Button>
     </div>
   );
