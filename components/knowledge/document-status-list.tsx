// File: components/knowledge/document-status-list.tsx (MODIFICADO)
"use client";

import React from 'react';
import { Table, TableBody, TableCell, TableHead, TableHeader, TableRow } from "@/components/ui/table";
import { Badge } from "@/components/ui/badge";
import { Button } from "@/components/ui/button";
import { Tooltip, TooltipContent, TooltipProvider, TooltipTrigger } from "@/components/ui/tooltip";
<<<<<<< HEAD
import { AlertCircle, CheckCircle2, Loader2, RefreshCw, AlertTriangle } from 'lucide-react';
import { retryIngestDocument } from '@/lib/api';
import { toast } from 'sonner';

interface Document {
  id: string;
  name: string;
  status: 'uploaded' | 'processing' | 'processed' | 'error';
  error_message?: string | null;
  created_at: string;
}

interface DocumentStatusListProps {
  documents: Document[]; // Usar la interfaz definida
=======
import { AlertCircle, CheckCircle2, Loader2, RefreshCw, AlertTriangle, HelpCircle } from 'lucide-react'; // Added HelpCircle for chunks
import { retryIngestDocument, DocumentStatusResponse, AuthHeaders } from '@/lib/api'; // Usar interfaz y función API
import { toast } from 'sonner';
import { Skeleton } from '@/components/ui/skeleton'; // Importar Skeleton
import { cn } from '@/lib/utils';

// Interfaz local renombrada para claridad (usa la de la API)
type DocumentStatus = DocumentStatusResponse;

interface DocumentStatusListProps {
  documents: DocumentStatus[]; // Usar la interfaz de la API
>>>>>>> 8868726e
  isLoading: boolean;
  authHeaders: AuthHeaders;
  onRetrySuccess: (documentId: string) => void;
}

<<<<<<< HEAD
// Helper con textos traducidos
const getStatusAttributes = (status: Document['status']) => {
  switch (status) {
    case 'uploaded':
      return { icon: <Loader2 className="h-4 w-4 animate-spin text-blue-500" />, text: 'En Cola', color: 'blue' };
    case 'processing':
      return { icon: <Loader2 className="h-4 w-4 animate-spin text-orange-500" />, text: 'Procesando', color: 'orange' };
    case 'processed':
      return { icon: <CheckCircle2 className="h-4 w-4 text-green-500" />, text: 'Procesado', color: 'green' };
    case 'error':
      return { icon: <AlertTriangle className="h-4 w-4 text-red-500" />, text: 'Error', color: 'red' };
    default:
      return { icon: <AlertCircle className="h-4 w-4 text-gray-500" />, text: 'Desconocido', color: 'gray' };
  }
=======
// Helper con textos y estilos actualizados
const getStatusAttributes = (status: DocumentStatus['status']) => {
    switch (status) {
        case 'uploaded':
          return { icon: Loader2, text: 'En Cola', className: 'text-blue-600 bg-blue-100 border-blue-200 dark:text-blue-300 dark:bg-blue-900/30 dark:border-blue-700', animate: true };
        case 'processing':
          return { icon: Loader2, text: 'Procesando', className: 'text-orange-600 bg-orange-100 border-orange-200 dark:text-orange-300 dark:bg-orange-900/30 dark:border-orange-700', animate: true };
        case 'processed':
          return { icon: CheckCircle2, text: 'Procesado', className: 'text-green-600 bg-green-100 border-green-200 dark:text-green-300 dark:bg-green-900/30 dark:border-green-700', animate: false };
        case 'error':
          return { icon: AlertTriangle, text: 'Error', className: 'text-red-600 bg-red-100 border-red-200 dark:text-red-300 dark:bg-red-900/30 dark:border-red-700', animate: false };
        default:
          // Mapear cualquier otro estado (como 'indexed' si volviera) a Desconocido o similar
          return { icon: AlertCircle, text: status || 'Desconocido', className: 'text-gray-600 bg-gray-100 border-gray-200 dark:text-gray-400 dark:bg-gray-700/30 dark:border-gray-600', animate: false };
      }
>>>>>>> 8868726e
};

export function DocumentStatusList({ documents, isLoading, authHeaders, onRetrySuccess }: DocumentStatusListProps) {

  const handleRetry = async (documentId: string, fileName?: string | null) => {
    if (!authHeaders) return;
    const displayId = fileName || documentId.substring(0, 8) + "...";
    const toastId = toast.loading(`Reintentando ingesta para "${displayId}"...`);
    try {
      await retryIngestDocument(documentId, authHeaders);
      // Ya no necesitamos el 'result.status' porque onRetrySuccess hace la actualización local
      toast.success("Reintento Iniciado", {
        id: toastId,
        description: `El documento "${displayId}" se está procesando de nuevo.`,
      });
      onRetrySuccess(documentId); // Llama al callback para actualizar UI localmente
    } catch (error: any) {
      const errorMsg = error instanceof Error ? error.message : 'Error desconocido';
      toast.error("Error al Reintentar", {
        id: toastId,
        description: `No se pudo reintentar la ingesta para "${displayId}": ${errorMsg}`,
      });
    }
  };

  // Ya no se necesita el estado de carga interno, lo maneja el hook padre
  // if (isLoading) { ... }

  if (!documents || documents.length === 0) {
    // Mensaje si no hay documentos (y no está cargando)
    return isLoading ? null : <p className="text-center text-muted-foreground p-5">No hay documentos subidos aún.</p>;
  }

  return (
    <TooltipProvider>
      <div className="border rounded-md overflow-hidden"> {/* overflow-hidden para bordes redondeados */}
        <Table>
          <TableHeader>
            <TableRow>
<<<<<<< HEAD
              {/* Cabeceras traducidas */}
              <TableHead>Nombre</TableHead>
=======
              {/* Columnas actualizadas */}
              <TableHead>Nombre Archivo</TableHead>
>>>>>>> 8868726e
              <TableHead>Estado</TableHead>
              <TableHead className="text-center hidden sm:table-cell">Chunks</TableHead> {/* Oculto en móvil */}
              <TableHead className="hidden md:table-cell">Última Actualización</TableHead> {/* Oculto en pantallas pequeñas */}
              <TableHead className="text-right">Acciones</TableHead>
            </TableRow>
          </TableHeader>
          <TableBody>
            {documents.map((doc) => {
<<<<<<< HEAD
              const { icon, text: statusText, color } = getStatusAttributes(doc.status);
              // Formato de fecha localizado (depende del navegador del usuario)
              const date = new Date(doc.created_at).toLocaleString();
=======
              const { icon: Icon, text: statusText, className: statusClassName, animate } = getStatusAttributes(doc.status);
              // Usar updated_at si existe, si no created_at
              const dateToShow = doc.updated_at || doc.created_at;
              const displayDate = dateToShow ? new Date(dateToShow).toLocaleString() : 'N/D';
              const displayFileName = doc.file_name || `ID: ${doc.document_id.substring(0, 8)}...`;
>>>>>>> 8868726e

              return (
                <TableRow key={doc.document_id}>
                  <TableCell className="font-medium max-w-[150px] sm:max-w-xs truncate" title={displayFileName}>
                    {displayFileName}
                  </TableCell>
                  <TableCell>
                    <Badge variant='outline' className={cn("border", statusClassName)}>
                      <Icon className={cn("h-4 w-4 mr-1.5", animate && "animate-spin")} />
                      {statusText}
                      {doc.status === 'error' && doc.error_message && (
                        <Tooltip delayDuration={100}>
                          <TooltipTrigger asChild>
                            {/* Usar AlertCircle para el tooltip de error */}
                            <AlertCircle className="h-4 w-4 ml-1.5 cursor-help opacity-70 hover:opacity-100" />
                          </TooltipTrigger>
                          <TooltipContent side="top" className="max-w-xs break-words bg-destructive text-destructive-foreground">
                            <p>Error: {doc.error_message}</p>
                          </TooltipContent>
                        </Tooltip>
                      )}
                    </Badge>
                  </TableCell>
                  <TableCell className="text-center hidden sm:table-cell">
                    {/* Mostrar chunks si están disponibles, si no 'N/D' */}
                    {doc.chunk_count !== undefined && doc.chunk_count !== null ? doc.chunk_count : (
                         <Tooltip delayDuration={100}>
                             <TooltipTrigger className='cursor-default'>N/D</TooltipTrigger>
                             <TooltipContent>
                                Conteo de chunks no disponible.
                             </TooltipContent>
                         </Tooltip>
                    )}
                  </TableCell>
                  <TableCell className="text-muted-foreground text-xs hidden md:table-cell">{displayDate}</TableCell>
                  <TableCell className="text-right">
                    {doc.status === 'error' && (
                      <Tooltip delayDuration={100}>
                        <TooltipTrigger asChild>
                           <Button
                             variant="ghost"
                             size="icon"
<<<<<<< HEAD
                             onClick={() => handleRetry(doc.id)}
                             // aria-label traducido
=======
                             className="h-7 w-7" // Botón más pequeño
                             onClick={() => handleRetry(doc.document_id, doc.file_name)}
>>>>>>> 8868726e
                             aria-label="Reintentar ingesta"
                           >
                             <RefreshCw className="h-4 w-4" />
                           </Button>
                        </TooltipTrigger>
                         <TooltipContent>
                            {/* Tooltip traducido */}
                            <p>Reintentar Ingesta</p>
                         </TooltipContent>
                      </Tooltip>
                    )}
<<<<<<< HEAD
=======
                    {/* Espacio para futuras acciones como 'Eliminar' */}
>>>>>>> 8868726e
                  </TableCell>
                </TableRow>
              );
            })}
          </TableBody>
        </Table>
      </div>
    </TooltipProvider>
  );
}<|MERGE_RESOLUTION|>--- conflicted
+++ resolved
@@ -6,22 +6,6 @@
 import { Badge } from "@/components/ui/badge";
 import { Button } from "@/components/ui/button";
 import { Tooltip, TooltipContent, TooltipProvider, TooltipTrigger } from "@/components/ui/tooltip";
-<<<<<<< HEAD
-import { AlertCircle, CheckCircle2, Loader2, RefreshCw, AlertTriangle } from 'lucide-react';
-import { retryIngestDocument } from '@/lib/api';
-import { toast } from 'sonner';
-
-interface Document {
-  id: string;
-  name: string;
-  status: 'uploaded' | 'processing' | 'processed' | 'error';
-  error_message?: string | null;
-  created_at: string;
-}
-
-interface DocumentStatusListProps {
-  documents: Document[]; // Usar la interfaz definida
-=======
 import { AlertCircle, CheckCircle2, Loader2, RefreshCw, AlertTriangle, HelpCircle } from 'lucide-react'; // Added HelpCircle for chunks
 import { retryIngestDocument, DocumentStatusResponse, AuthHeaders } from '@/lib/api'; // Usar interfaz y función API
 import { toast } from 'sonner';
@@ -33,28 +17,11 @@
 
 interface DocumentStatusListProps {
   documents: DocumentStatus[]; // Usar la interfaz de la API
->>>>>>> 8868726e
   isLoading: boolean;
   authHeaders: AuthHeaders;
   onRetrySuccess: (documentId: string) => void;
 }
 
-<<<<<<< HEAD
-// Helper con textos traducidos
-const getStatusAttributes = (status: Document['status']) => {
-  switch (status) {
-    case 'uploaded':
-      return { icon: <Loader2 className="h-4 w-4 animate-spin text-blue-500" />, text: 'En Cola', color: 'blue' };
-    case 'processing':
-      return { icon: <Loader2 className="h-4 w-4 animate-spin text-orange-500" />, text: 'Procesando', color: 'orange' };
-    case 'processed':
-      return { icon: <CheckCircle2 className="h-4 w-4 text-green-500" />, text: 'Procesado', color: 'green' };
-    case 'error':
-      return { icon: <AlertTriangle className="h-4 w-4 text-red-500" />, text: 'Error', color: 'red' };
-    default:
-      return { icon: <AlertCircle className="h-4 w-4 text-gray-500" />, text: 'Desconocido', color: 'gray' };
-  }
-=======
 // Helper con textos y estilos actualizados
 const getStatusAttributes = (status: DocumentStatus['status']) => {
     switch (status) {
@@ -70,7 +37,6 @@
           // Mapear cualquier otro estado (como 'indexed' si volviera) a Desconocido o similar
           return { icon: AlertCircle, text: status || 'Desconocido', className: 'text-gray-600 bg-gray-100 border-gray-200 dark:text-gray-400 dark:bg-gray-700/30 dark:border-gray-600', animate: false };
       }
->>>>>>> 8868726e
 };
 
 export function DocumentStatusList({ documents, isLoading, authHeaders, onRetrySuccess }: DocumentStatusListProps) {
@@ -110,13 +76,8 @@
         <Table>
           <TableHeader>
             <TableRow>
-<<<<<<< HEAD
-              {/* Cabeceras traducidas */}
-              <TableHead>Nombre</TableHead>
-=======
               {/* Columnas actualizadas */}
               <TableHead>Nombre Archivo</TableHead>
->>>>>>> 8868726e
               <TableHead>Estado</TableHead>
               <TableHead className="text-center hidden sm:table-cell">Chunks</TableHead> {/* Oculto en móvil */}
               <TableHead className="hidden md:table-cell">Última Actualización</TableHead> {/* Oculto en pantallas pequeñas */}
@@ -125,17 +86,11 @@
           </TableHeader>
           <TableBody>
             {documents.map((doc) => {
-<<<<<<< HEAD
-              const { icon, text: statusText, color } = getStatusAttributes(doc.status);
-              // Formato de fecha localizado (depende del navegador del usuario)
-              const date = new Date(doc.created_at).toLocaleString();
-=======
               const { icon: Icon, text: statusText, className: statusClassName, animate } = getStatusAttributes(doc.status);
               // Usar updated_at si existe, si no created_at
               const dateToShow = doc.updated_at || doc.created_at;
               const displayDate = dateToShow ? new Date(dateToShow).toLocaleString() : 'N/D';
               const displayFileName = doc.file_name || `ID: ${doc.document_id.substring(0, 8)}...`;
->>>>>>> 8868726e
 
               return (
                 <TableRow key={doc.document_id}>
@@ -178,13 +133,8 @@
                            <Button
                              variant="ghost"
                              size="icon"
-<<<<<<< HEAD
-                             onClick={() => handleRetry(doc.id)}
-                             // aria-label traducido
-=======
                              className="h-7 w-7" // Botón más pequeño
                              onClick={() => handleRetry(doc.document_id, doc.file_name)}
->>>>>>> 8868726e
                              aria-label="Reintentar ingesta"
                            >
                              <RefreshCw className="h-4 w-4" />
@@ -196,10 +146,7 @@
                          </TooltipContent>
                       </Tooltip>
                     )}
-<<<<<<< HEAD
-=======
                     {/* Espacio para futuras acciones como 'Eliminar' */}
->>>>>>> 8868726e
                   </TableCell>
                 </TableRow>
               );
