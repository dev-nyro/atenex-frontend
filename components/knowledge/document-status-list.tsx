// File: components/knowledge/document-status-list.tsx
"use client";

import React, { useState, useEffect, useCallback } from 'react';
import { Table, TableBody, TableCell, TableHead, TableHeader, TableRow } from "@/components/ui/table";
import { Badge } from "@/components/ui/badge";
import { AlertCircle, CheckCircle2, Clock, Loader2, RefreshCw, Info } from 'lucide-react';
import { listDocumentStatuses, DocumentStatusResponse, ApiError } from '@/lib/api';
import { Button } from '@/components/ui/button';
import { ScrollArea } from '@/components/ui/scroll-area';
import { Skeleton } from '@/components/ui/skeleton';
import { toast } from "sonner";
import {
    Tooltip,
    TooltipContent,
    TooltipProvider,
    TooltipTrigger,
} from "@/components/ui/tooltip"

type DocumentStatus = DocumentStatusResponse;

export function DocumentStatusList() {
    const [statuses, setStatuses] = useState<DocumentStatus[]>([]);
    const [isLoading, setIsLoading] = useState(true);
    const [error, setError] = useState<string | null>(null);

    const fetchStatuses = useCallback(async (showToast = false) => {
        setIsLoading(true);
        setError(null);
        try {
            const data = await listDocumentStatuses();
            setStatuses(data);
            if (showToast) {
<<<<<<< HEAD
                 toast.success("Statuses Refreshed", { description: `Loaded ${data.length} document statuses.`});
=======
                toast.info("Statuses Refreshed", { description: `Loaded ${data.length} document statuses.`});
            } else if (data.length === 0) {
                console.log("No document statuses found.");
>>>>>>> 0318e120
            }
            console.log(`Fetched ${data.length} document statuses.`);
        } catch (err) {
            console.error("Failed to fetch document statuses:", err);
            let message = "Could not load document statuses.";
            if (err instanceof ApiError) {
                message = err.message || message;
            } else if (err instanceof Error) {
                message = err.message;
            }
            setError(message);
            toast.error("Error Loading Statuses", { description: message });
        } finally {
            setIsLoading(false);
        }
    }, []);

    useEffect(() => {
        fetchStatuses(false);
    }, [fetchStatuses]);

    const handleRefresh = () => {
        fetchStatuses(true);
    };

    const getStatusBadge = (status: DocumentStatus['status']) => {
        switch (status) {
            case 'uploaded':
                return <Badge variant="outline" className="border-blue-300 text-blue-700 bg-blue-50 dark:border-blue-700 dark:text-blue-300 dark:bg-blue-900/30"><Clock className="mr-1 h-3 w-3" />Uploaded</Badge>;
            case 'processing':
                return <Badge variant="secondary" className="border-yellow-300 text-yellow-800 bg-yellow-50 dark:border-yellow-600 dark:text-yellow-200 dark:bg-yellow-900/30"><Loader2 className="mr-1 h-3 w-3 animate-spin" />Processing</Badge>;
            case 'processed':
            case 'indexed':
                return <Badge variant="default" className="bg-green-100 text-green-800 border-green-300 hover:bg-green-200 dark:bg-green-900/30 dark:text-green-200 dark:border-green-700"><CheckCircle2 className="mr-1 h-3 w-3" />Processed</Badge>;
            case 'error':
                return <Badge variant="destructive"><AlertCircle className="mr-1 h-3 w-3" />Error</Badge>;
            default:
                const unknownStatus: string = status;
                return <Badge variant="outline"><Info className="mr-1 h-3 w-3" />Unknown ({unknownStatus})</Badge>;
        }
    };

    const formatDateTime = (dateString?: string) => {
        if (!dateString) return 'N/A';
        try {
            return new Date(dateString).toLocaleString(undefined, {
                year: 'numeric', month: 'short', day: 'numeric',
                hour: 'numeric', minute: '2-digit'
            });
        } catch {
            return dateString;
        }
    };

<<<<<<< HEAD
     const renderContent = () => {
        if (isLoading && statuses.length === 0) {
            return Array.from({ length: 5 }).map((_, index) => (
=======
    const renderContent = () => {
        if (isLoading && statuses.length === 0) { // Show skeletons only on initial load
            return Array.from({ length: 5 }).map((_, index) => ( // Render more skeleton rows
>>>>>>> 0318e120
                <TableRow key={`skel-${index}`}>
                    <TableCell><Skeleton className="h-4 w-3/4" /></TableCell>
                    <TableCell><Skeleton className="h-6 w-20" /></TableCell>
                    <TableCell><Skeleton className="h-4 w-full" /></TableCell>
                    <TableCell><Skeleton className="h-4 w-1/2" /></TableCell>
                </TableRow>
            ));
        }

        if (error && statuses.length === 0) {
            return (
                <TableRow>
                    <TableCell colSpan={4} className="text-center text-destructive py-8">
                        <AlertCircle className="mx-auto h-8 w-8 mb-2" />
                        Error loading statuses: {error}
                        <Button variant="link" onClick={handleRefresh} className="ml-2">Try Again</Button>
                    </TableCell>
                </TableRow>
            );
        }

        if (!isLoading && !error && statuses.length === 0) {
            return (
                <TableRow>
                    <TableCell colSpan={4} className="text-center text-muted-foreground py-8">
                        No documents found. Upload documents using the form above.
                    </TableCell>
                </TableRow>
            );
        }

        return statuses.map((doc) => (
            <TableRow key={doc.document_id}>
<<<<<<< HEAD
                {/* (*) CORRECTED LINE: Use nullish coalescing operator */}
                <TableCell className="font-medium truncate max-w-xs" title={doc.file_name ?? undefined}>
                    {doc.file_name || 'N/A'}
                </TableCell>
                <TableCell>{getStatusBadge(doc.status)}</TableCell>
                <TableCell className="text-muted-foreground text-xs max-w-sm">
                    {doc.status === 'error' ? (
                        <TooltipProvider delayDuration={100}>
                            <Tooltip>
                                <TooltipTrigger asChild>
                                    <span className="text-destructive truncate block cursor-help underline decoration-dotted">
                                        {doc.error_message || 'Unknown error'}
                                    </span>
                                </TooltipTrigger>
                                <TooltipContent side="top" className="max-w-xs text-xs">
                                    <p>{doc.error_message || 'No details provided.'}</p>
                                </TooltipContent>
                            </Tooltip>
                        </TooltipProvider>
                    ) : doc.status === 'processed' || doc.status === 'indexed' ? (
                        `${doc.chunk_count ?? '?'} chunks indexed`
                    ) : (
                        doc.message || '--'
                    )}
                </TableCell>
                <TableCell className="text-muted-foreground text-xs whitespace-nowrap">
                    {formatDateTime(doc.last_updated)}
=======
                <TableCell className="font-medium truncate max-w-xs" title={doc.file_name || 'N/A'}>{doc.file_name || 'N/A'}</TableCell>
                <TableCell>{getStatusBadge(doc.status)}</TableCell>
                <TableCell className="text-muted-foreground text-xs">
                    {/* Display error message prominently if status is error */}
                    {doc.status === 'error'
                        ? <span className="text-destructive truncate block" title={doc.error_message || 'Unknown error'}>{doc.error_message ?? 'Unknown error'}</span>
                        : doc.status === 'processed' || doc.status === 'indexed'
                            ? `${doc.chunk_count ?? '?'} chunks`
                            // Display the backend message otherwise, or default '--'
                            : doc.message || '--'}
>>>>>>> 0318e120
                </TableCell>
            </TableRow>
        ));
    };

    return (
<<<<<<< HEAD
       <div className="space-y-2">
           <div className="flex justify-end items-center gap-2">
                {error && statuses.length > 0 && (
                    <TooltipProvider delayDuration={100}>
                        <Tooltip>
                            <TooltipTrigger asChild>
                                <span className="text-xs text-destructive flex items-center gap-1 cursor-help">
                                    <AlertCircle className="h-4 w-4"/> Refresh Error
                                </span>
                            </TooltipTrigger>
                            <TooltipContent side="left" className="max-w-xs text-xs">
                                <p>{error}</p>
                            </TooltipContent>
                        </Tooltip>
                    </TooltipProvider>
                )}
=======
        <div className="space-y-2">
            <div className="flex justify-end">
                {error && statuses.length > 0 && <span className="text-xs text-destructive mr-2 self-center">Refresh failed: {error}</span>}
>>>>>>> 0318e120
                <Button variant="outline" size="sm" onClick={handleRefresh} disabled={isLoading}>
                    <RefreshCw className={`mr-2 h-4 w-4 ${isLoading ? 'animate-spin' : ''}`} />
                    Refresh
                </Button>
<<<<<<< HEAD
           </div>
            <ScrollArea className="h-[400px] border rounded-md relative">
                {isLoading && statuses.length > 0 && (
                   <div className="absolute inset-0 bg-background/50 backdrop-blur-sm flex items-center justify-center z-20">
                       <Loader2 className="h-6 w-6 animate-spin text-primary" />
                   </div>
                )}
=======
            </div>
            <ScrollArea className="h-[400px] border rounded-md">
>>>>>>> 0318e120
                <Table>
                    <TableHeader className="sticky top-0 bg-muted/50 backdrop-blur-sm z-10">
                        <TableRow>
                            <TableHead className="w-[40%]">Filename</TableHead>
                            <TableHead className="w-[15%]">Status</TableHead>
                            <TableHead className="w-[30%]">Details</TableHead>
                            <TableHead className="w-[15%] text-right">Last Updated</TableHead>
                        </TableRow>
                    </TableHeader>
                    <TableBody>
                        {renderContent()}
                    </TableBody>
                </Table>
            </ScrollArea>
        </div>
    );
}<|MERGE_RESOLUTION|>--- conflicted
+++ resolved
@@ -31,15 +31,10 @@
             const data = await listDocumentStatuses();
             setStatuses(data);
             if (showToast) {
-<<<<<<< HEAD
-                 toast.success("Statuses Refreshed", { description: `Loaded ${data.length} document statuses.`});
-=======
                 toast.info("Statuses Refreshed", { description: `Loaded ${data.length} document statuses.`});
             } else if (data.length === 0) {
                 console.log("No document statuses found.");
->>>>>>> 0318e120
             }
-            console.log(`Fetched ${data.length} document statuses.`);
         } catch (err) {
             console.error("Failed to fetch document statuses:", err);
             let message = "Could not load document statuses.";
@@ -92,15 +87,9 @@
         }
     };
 
-<<<<<<< HEAD
-     const renderContent = () => {
-        if (isLoading && statuses.length === 0) {
-            return Array.from({ length: 5 }).map((_, index) => (
-=======
     const renderContent = () => {
         if (isLoading && statuses.length === 0) { // Show skeletons only on initial load
             return Array.from({ length: 5 }).map((_, index) => ( // Render more skeleton rows
->>>>>>> 0318e120
                 <TableRow key={`skel-${index}`}>
                     <TableCell><Skeleton className="h-4 w-3/4" /></TableCell>
                     <TableCell><Skeleton className="h-6 w-20" /></TableCell>
@@ -134,11 +123,7 @@
 
         return statuses.map((doc) => (
             <TableRow key={doc.document_id}>
-<<<<<<< HEAD
-                {/* (*) CORRECTED LINE: Use nullish coalescing operator */}
-                <TableCell className="font-medium truncate max-w-xs" title={doc.file_name ?? undefined}>
-                    {doc.file_name || 'N/A'}
-                </TableCell>
+                <TableCell className="font-medium truncate max-w-xs" title={doc.file_name || 'N/A'}>{doc.file_name || 'N/A'}</TableCell>
                 <TableCell>{getStatusBadge(doc.status)}</TableCell>
                 <TableCell className="text-muted-foreground text-xs max-w-sm">
                     {doc.status === 'error' ? (
@@ -162,25 +147,12 @@
                 </TableCell>
                 <TableCell className="text-muted-foreground text-xs whitespace-nowrap">
                     {formatDateTime(doc.last_updated)}
-=======
-                <TableCell className="font-medium truncate max-w-xs" title={doc.file_name || 'N/A'}>{doc.file_name || 'N/A'}</TableCell>
-                <TableCell>{getStatusBadge(doc.status)}</TableCell>
-                <TableCell className="text-muted-foreground text-xs">
-                    {/* Display error message prominently if status is error */}
-                    {doc.status === 'error'
-                        ? <span className="text-destructive truncate block" title={doc.error_message || 'Unknown error'}>{doc.error_message ?? 'Unknown error'}</span>
-                        : doc.status === 'processed' || doc.status === 'indexed'
-                            ? `${doc.chunk_count ?? '?'} chunks`
-                            // Display the backend message otherwise, or default '--'
-                            : doc.message || '--'}
->>>>>>> 0318e120
                 </TableCell>
             </TableRow>
         ));
     };
 
     return (
-<<<<<<< HEAD
        <div className="space-y-2">
            <div className="flex justify-end items-center gap-2">
                 {error && statuses.length > 0 && (
@@ -197,16 +169,10 @@
                         </Tooltip>
                     </TooltipProvider>
                 )}
-=======
-        <div className="space-y-2">
-            <div className="flex justify-end">
-                {error && statuses.length > 0 && <span className="text-xs text-destructive mr-2 self-center">Refresh failed: {error}</span>}
->>>>>>> 0318e120
                 <Button variant="outline" size="sm" onClick={handleRefresh} disabled={isLoading}>
                     <RefreshCw className={`mr-2 h-4 w-4 ${isLoading ? 'animate-spin' : ''}`} />
                     Refresh
                 </Button>
-<<<<<<< HEAD
            </div>
             <ScrollArea className="h-[400px] border rounded-md relative">
                 {isLoading && statuses.length > 0 && (
@@ -214,10 +180,6 @@
                        <Loader2 className="h-6 w-6 animate-spin text-primary" />
                    </div>
                 )}
-=======
-            </div>
-            <ScrollArea className="h-[400px] border rounded-md">
->>>>>>> 0318e120
                 <Table>
                     <TableHeader className="sticky top-0 bg-muted/50 backdrop-blur-sm z-10">
                         <TableRow>
