// File: components/chat/chat-history.tsx
"use client";

import React, { useState, useEffect, useCallback } from 'react';
import Link from 'next/link';
import { usePathname, useRouter } from 'next/navigation';
import { Button, buttonVariants } from '@/components/ui/button';
import { ScrollArea } from '@/components/ui/scroll-area';
import { MessageSquareText, Trash2, Loader2, AlertCircle, RefreshCw } from 'lucide-react';
import { cn } from '@/lib/utils';
import { getChats, deleteChat, ChatSummary, ApiError } from '@/lib/api';
import { useAuth } from '@/lib/hooks/useAuth'; // Importar hook actualizado
import { toast } from "sonner";
import {
    AlertDialog,
    AlertDialogAction,
    AlertDialogCancel,
    AlertDialogContent,
    AlertDialogDescription,
    AlertDialogFooter,
    AlertDialogHeader,
    AlertDialogTitle,
    AlertDialogTrigger,
} from "@/components/ui/alert-dialog";

export function ChatHistory() {
  const pathname = usePathname();
  const router = useRouter();
  // --- CORRECCIÓN: Usar session, isLoading, signOut del hook useAuth ---
  const { session, isLoading: isAuthLoading, signOut } = useAuth();
  // ------------------------------------------------------------------
  const bypassAuth = process.env.NEXT_PUBLIC_BYPASS_AUTH === 'true';

  const [chats, setChats] = useState<ChatSummary[]>([]);
  const [isLoading, setIsLoading] = useState(false); // Carga específica de esta lista
  const [error, setError] = useState<string | null>(null);
  const [chatToDelete, setChatToDelete] = useState<ChatSummary | null>(null);
  const [isDeleting, setIsDeleting] = useState(false);
  const [isAlertOpen, setIsAlertOpen] = useState(false);

  // --- Función para buscar el historial ---
  const fetchChatHistory = useCallback(async (showToast = false) => {
<<<<<<< HEAD
    const isAuthenticated = !!session || bypassAuth;

    // Esperar a que auth cargue si es necesario (y no bypass)
    if (!bypassAuth && isAuthLoading) {
        console.log("ChatHistory: Waiting for auth state...");
        // No establecer isLoading aquí, dejar que el renderContent lo maneje
        return; // Salir temprano si auth está cargando
    }

    // Si no está autenticado (y auth ya cargó), no hacer nada
    if (!isAuthenticated) {
        console.log("ChatHistory: Not authenticated, skipping fetch.");
        setChats([]);
        setError(null); // Limpiar errores previos
        // No mostrar error de login aquí, renderContent lo hará
=======
    if (!token) {
        console.log("ChatHistory: No token, skipping fetch.");
        setChats([]); // Clear chats if not logged in
        setIsLoading(false);
        setError("Por favor, inicia sesión para ver el historial de chat."); 
>>>>>>> a7a5fcab
        return;
    }

    // Si está autenticado, proceder a buscar
    console.log("ChatHistory: Auth ready or bypassed. Fetching chat list...");
    setIsLoading(true); // Iniciar carga de la lista
    setError(null);
    try {
      const fetchedChats = await getChats();
      // Ordenar por fecha de actualización descendente
      fetchedChats.sort((a, b) => new Date(b.updated_at).getTime() - new Date(a.updated_at).getTime());
      setChats(fetchedChats);
<<<<<<< HEAD
      console.log(`ChatHistory: Fetched ${fetchedChats.length} chats.`);
      if (showToast) toast.success("Chat History Refreshed");
    } catch (err) {
      console.error("ChatHistory: Failed to fetch chat history:", err);
      let message = "Could not load chat history.";
      if (err instanceof ApiError) {
        message = err.message || message;
        // Si es error de auth/forbidden, desloguear
        if (err.status === 401 || err.status === 403) {
          message = "Session expired or invalid. Please log in again.";
          signOut(); // Usar signOut del contexto
        }
      } else if (err instanceof Error) { message = err.message; }
      setError(message);
      setChats([]); // Limpiar chats en caso de error
      toast.error("Error Loading Chats", { description: message });
=======
       if (showToast) {
           toast.success("Historial de chat actualizado");
       }
    } catch (err) {
      console.error("Failed to fetch chat history:", err);
      let message = "No se pudo cargar el historial de chat.";
       if (err instanceof ApiError) {
         message = err.message || message;
         if (err.status === 401) { // Handle unauthorized specifically
             message = "Sesión expirada o inválida. Por favor, inicia sesión nuevamente.";
             // Optionally trigger logout here
         }
       } else if (err instanceof Error) {
         message = err.message;
       }
      setError(message);
      toast.error("Error al cargar los chats", { description: message });
>>>>>>> a7a5fcab
    } finally {
      setIsLoading(false); // Terminar carga de la lista
    }
  // --- CORRECCIÓN: Dependencias del useCallback ---
  }, [session, isAuthLoading, bypassAuth, signOut]); // Depender del estado de auth
  // -------------------------------------------

  // --- Efecto para buscar al montar o cuando cambie el estado de auth ---
  useEffect(() => {
    // Solo buscar si no estamos en bypass O si la carga de auth ha terminado
    if (bypassAuth || !isAuthLoading) {
        fetchChatHistory(false); // Buscar sin toast al inicio
    }
    // El efecto se re-ejecutará si isAuthLoading o session cambian gracias a las dependencias de fetchChatHistory
  }, [fetchChatHistory, isAuthLoading, bypassAuth]); // Depender de la función y estado de carga

  // --- Funciones de Manejo de Borrado ---
  const openDeleteConfirmation = (chat: ChatSummary, event: React.MouseEvent) => {
     event.stopPropagation(); // Evitar navegar al chat
     event.preventDefault();
     setChatToDelete(chat);
     setIsAlertOpen(true);
  };

  const handleDeleteConfirmed = async () => {
    if (!chatToDelete) return;
    setIsDeleting(true);
    try {
        await deleteChat(chatToDelete.id);
        // Actualizar estado local para reflejar el borrado
        setChats(prev => prev.filter(chat => chat.id !== chatToDelete.id));
<<<<<<< HEAD
        toast.success("Chat Deleted", { description: `Chat "${chatToDelete.title || chatToDelete.id.substring(0,8)}" removed.`});
        // Si el chat borrado era el activo, navegar a /chat (nuevo chat)
=======
        toast.success("Chat eliminado", { description: `Chat "${chatToDelete.title || chatToDelete.id.substring(0,8)}" eliminado.`});

        // If the currently active chat is deleted, navigate to the base chat page
>>>>>>> a7a5fcab
        const currentChatId = pathname.split('/').pop();
        if (currentChatId === chatToDelete.id) {
            router.push('/chat');
        }
    } catch (err) {
<<<<<<< HEAD
        console.error("ChatHistory: Failed to delete chat:", err);
        let message = "Could not delete chat.";
        if (err instanceof ApiError) {
            message = err.message || message;
            if (err.status === 401 || err.status === 403) signOut(); // Desloguear si falla por auth
        } else if (err instanceof Error) { message = err.message; }
        toast.error("Deletion Failed", { description: message });
=======
        console.error("Failed to delete chat:", err);
        let message = "No se pudo eliminar el chat.";
        if (err instanceof ApiError) {
            message = err.message || message;
        } else if (err instanceof Error) {
            message = err.message;
        }
        toast.error("Error al eliminar", { description: message });
>>>>>>> a7a5fcab
    } finally {
        setIsDeleting(false);
        setIsAlertOpen(false);
        setChatToDelete(null);
    }
  };
  // --- Fin Funciones de Borrado ---

  // --- Lógica de Renderizado ---
  const renderContent = () => {
    const isAuthenticated = !!session || bypassAuth;

    // 1. Estado de Carga de Autenticación (si no bypass)
    if (!bypassAuth && isAuthLoading) {
        return <div className="flex justify-center items-center h-20"><Loader2 className="h-6 w-6 animate-spin text-muted-foreground" /></div>;
    }

    // 2. No Autenticado (y auth ya cargó)
    if (!isAuthenticated) {
         return (
             <div className="px-2 py-4 text-center text-muted-foreground">
<<<<<<< HEAD
                 <p className="text-sm mb-2">Log in to see your chat history.</p>
                 <Button size="sm" onClick={() => router.push('/login')}>Login</Button>
=======
                 <p className="text-sm mb-2">Por favor, inicia sesión para ver o iniciar chats.</p>
                 <Button size="sm" onClick={() => router.push('/login')}>Iniciar sesión</Button>
>>>>>>> a7a5fcab
             </div>
         );
     }

    // 3. Cargando Historial (ya autenticado)
    if (isLoading) {
        return <div className="flex justify-center items-center h-20"><Loader2 className="h-6 w-6 animate-spin text-muted-foreground" /></div>;
    }

    // 4. Error al Cargar Historial
    if (error) {
        return (
            <div className="px-2 py-4 text-center text-destructive">
                <AlertCircle className="mx-auto h-6 w-6 mb-1" />
                <p className="text-sm mb-2">{error}</p>
                <Button variant="outline" size="sm" onClick={() => fetchChatHistory(true)}>
                    <RefreshCw className="mr-1 h-3 w-3"/> Reintentar
                </Button>
            </div>
        );
    }
<<<<<<< HEAD

    // 5. Historial Vacío
    if (chats.length === 0) {
        return <p className="text-sm text-muted-foreground px-2 py-4 text-center">No chat history yet.</p>;
=======
    if (chats.length === 0 && !isLoading) { // Show empty state only if not loading
        return <p className="text-sm text-muted-foreground px-2 py-4 text-center">No hay historial de chat todavía.</p>;
>>>>>>> a7a5fcab
    }

    // 6. Renderizar Lista de Chats
    return chats.map((chat) => {
        const isActive = pathname === `/chat/${chat.id}`;
        // Usar título o ID corto como fallback
        const displayTitle = chat.title || `Chat ${chat.id.substring(0, 8)}...`;
        const displayDate = new Date(chat.updated_at).toLocaleDateString(undefined, { month: 'short', day: 'numeric' });

        return (
            <div key={chat.id} className="relative group w-full pr-8"> {/* Añadir padding para botón */}
                <Link href={`/chat/${chat.id}`} passHref legacyBehavior>
                    <a
                        className={cn(
                            buttonVariants({ variant: isActive ? "secondary" : "ghost", size: "sm" }), // Usar size="sm"
                            "w-full justify-start h-auto py-1.5 px-2 overflow-hidden text-left", // Ajustar padding/altura
                            isActive ? "bg-muted hover:bg-muted font-medium" : "hover:bg-muted/50"
                        )}
                        title={displayTitle}
                    >
                        <MessageSquareText className="h-4 w-4 mr-2 flex-shrink-0" />
                        <span className="truncate flex-1 text-sm">{displayTitle}</span>
                        <span className="text-xs text-muted-foreground/70 ml-2 flex-shrink-0">{displayDate}</span>
                    </a>
                </Link>
                {/* Botón de borrado (aparece al hacer hover) */}
                <AlertDialogTrigger asChild>
                    <Button
                        variant="ghost" size="icon"
                        className={cn(
                            "absolute right-0 top-1/2 -translate-y-1/2 h-7 w-7 p-0 opacity-0 group-hover:opacity-100 transition-opacity duration-150 flex-shrink-0 focus-visible:opacity-100",
                            isDeleting && chatToDelete?.id === chat.id ? "opacity-50" : "" // Atenuar si se está borrando este
                        )}
                        onClick={(e) => openDeleteConfirmation(chat, e)}
<<<<<<< HEAD
                        aria-label={`Delete chat: ${displayTitle}`}
                        disabled={isDeleting && chatToDelete?.id === chat.id} // Deshabilitar mientras borra
=======
                        aria-label={`Eliminar chat: ${displayTitle}`}
>>>>>>> a7a5fcab
                    >
                         {isDeleting && chatToDelete?.id === chat.id ? (
                            <Loader2 className="h-4 w-4 animate-spin text-muted-foreground" />
                         ) : (
                            <Trash2 className="h-4 w-4 text-muted-foreground hover:text-destructive" />
                         )}
                    </Button>
                </AlertDialogTrigger>
            </div>
        );
    });
  };
  // --- Fin Lógica de Renderizado ---

  return (
     <AlertDialog open={isAlertOpen} onOpenChange={setIsAlertOpen}>
        {/* Contenedor principal con botón de refrescar arriba */}
        <div className="flex flex-col h-full">
            <div className="flex justify-between items-center p-2 border-b">
                 <h3 className="px-1 text-xs font-semibold uppercase text-muted-foreground tracking-wider">
                     Chat History
                 </h3>
                 <Button variant="ghost" size="sm" onClick={() => fetchChatHistory(true)} disabled={isLoading || (!bypassAuth && isAuthLoading)}>
                     <RefreshCw className={cn("h-3.5 w-3.5", (isLoading || (!bypassAuth && isAuthLoading)) && "animate-spin")} />
                     <span className="sr-only">Refresh History</span>
                 </Button>
            </div>
            <ScrollArea className="flex-1">
                <div className="flex flex-col gap-0.5 p-2"> {/* Reducir gap */}
                    {renderContent()}
                </div>
            </ScrollArea>
        </div>

        {/* Contenido del Diálogo de Confirmación (se renderiza en portal) */}
        <AlertDialogContent>
            <AlertDialogHeader>
<<<<<<< HEAD
                <AlertDialogTitle>Are you absolutely sure?</AlertDialogTitle>
=======
                <AlertDialogTitle>¿Estás seguro?</AlertDialogTitle>
>>>>>>> a7a5fcab
                <AlertDialogDescription>
                    Esta acción no se puede deshacer. Se eliminará permanentemente el chat
                    <span className="font-medium"> "{chatToDelete?.title || chatToDelete?.id?.substring(0,8)}"</span> y todos sus mensajes.
                </AlertDialogDescription>
            </AlertDialogHeader>
            <AlertDialogFooter>
<<<<<<< HEAD
                <AlertDialogCancel disabled={isDeleting}>Cancel</AlertDialogCancel>
=======
                {/* Cancel button now correctly uses onOpenChange via AlertDialogCancel */}
                <AlertDialogCancel disabled={isDeleting}>Cancelar</AlertDialogCancel>
>>>>>>> a7a5fcab
                <AlertDialogAction
                    onClick={handleDeleteConfirmed}
                    disabled={isDeleting}
                    className={buttonVariants({ variant: "destructive" })} // Aplicar variante destructiva
                >
<<<<<<< HEAD
                    {isDeleting ? <Loader2 className="mr-2 h-4 w-4 animate-spin" /> : null}
                    Delete
=======
                    {isDeleting ? <Loader2 className="mr-2 h-4 w-4 animate-spin" /> : "Eliminar"}
>>>>>>> a7a5fcab
                </AlertDialogAction>
            </AlertDialogFooter>
        </AlertDialogContent>
    </AlertDialog>
  );
}<|MERGE_RESOLUTION|>--- conflicted
+++ resolved
@@ -40,7 +40,6 @@
 
   // --- Función para buscar el historial ---
   const fetchChatHistory = useCallback(async (showToast = false) => {
-<<<<<<< HEAD
     const isAuthenticated = !!session || bypassAuth;
 
     // Esperar a que auth cargue si es necesario (y no bypass)
@@ -56,13 +55,6 @@
         setChats([]);
         setError(null); // Limpiar errores previos
         // No mostrar error de login aquí, renderContent lo hará
-=======
-    if (!token) {
-        console.log("ChatHistory: No token, skipping fetch.");
-        setChats([]); // Clear chats if not logged in
-        setIsLoading(false);
-        setError("Por favor, inicia sesión para ver el historial de chat."); 
->>>>>>> a7a5fcab
         return;
     }
 
@@ -75,7 +67,6 @@
       // Ordenar por fecha de actualización descendente
       fetchedChats.sort((a, b) => new Date(b.updated_at).getTime() - new Date(a.updated_at).getTime());
       setChats(fetchedChats);
-<<<<<<< HEAD
       console.log(`ChatHistory: Fetched ${fetchedChats.length} chats.`);
       if (showToast) toast.success("Chat History Refreshed");
     } catch (err) {
@@ -92,25 +83,6 @@
       setError(message);
       setChats([]); // Limpiar chats en caso de error
       toast.error("Error Loading Chats", { description: message });
-=======
-       if (showToast) {
-           toast.success("Historial de chat actualizado");
-       }
-    } catch (err) {
-      console.error("Failed to fetch chat history:", err);
-      let message = "No se pudo cargar el historial de chat.";
-       if (err instanceof ApiError) {
-         message = err.message || message;
-         if (err.status === 401) { // Handle unauthorized specifically
-             message = "Sesión expirada o inválida. Por favor, inicia sesión nuevamente.";
-             // Optionally trigger logout here
-         }
-       } else if (err instanceof Error) {
-         message = err.message;
-       }
-      setError(message);
-      toast.error("Error al cargar los chats", { description: message });
->>>>>>> a7a5fcab
     } finally {
       setIsLoading(false); // Terminar carga de la lista
     }
@@ -142,20 +114,13 @@
         await deleteChat(chatToDelete.id);
         // Actualizar estado local para reflejar el borrado
         setChats(prev => prev.filter(chat => chat.id !== chatToDelete.id));
-<<<<<<< HEAD
         toast.success("Chat Deleted", { description: `Chat "${chatToDelete.title || chatToDelete.id.substring(0,8)}" removed.`});
         // Si el chat borrado era el activo, navegar a /chat (nuevo chat)
-=======
-        toast.success("Chat eliminado", { description: `Chat "${chatToDelete.title || chatToDelete.id.substring(0,8)}" eliminado.`});
-
-        // If the currently active chat is deleted, navigate to the base chat page
->>>>>>> a7a5fcab
         const currentChatId = pathname.split('/').pop();
         if (currentChatId === chatToDelete.id) {
             router.push('/chat');
         }
     } catch (err) {
-<<<<<<< HEAD
         console.error("ChatHistory: Failed to delete chat:", err);
         let message = "Could not delete chat.";
         if (err instanceof ApiError) {
@@ -163,16 +128,6 @@
             if (err.status === 401 || err.status === 403) signOut(); // Desloguear si falla por auth
         } else if (err instanceof Error) { message = err.message; }
         toast.error("Deletion Failed", { description: message });
-=======
-        console.error("Failed to delete chat:", err);
-        let message = "No se pudo eliminar el chat.";
-        if (err instanceof ApiError) {
-            message = err.message || message;
-        } else if (err instanceof Error) {
-            message = err.message;
-        }
-        toast.error("Error al eliminar", { description: message });
->>>>>>> a7a5fcab
     } finally {
         setIsDeleting(false);
         setIsAlertOpen(false);
@@ -194,13 +149,8 @@
     if (!isAuthenticated) {
          return (
              <div className="px-2 py-4 text-center text-muted-foreground">
-<<<<<<< HEAD
                  <p className="text-sm mb-2">Log in to see your chat history.</p>
                  <Button size="sm" onClick={() => router.push('/login')}>Login</Button>
-=======
-                 <p className="text-sm mb-2">Por favor, inicia sesión para ver o iniciar chats.</p>
-                 <Button size="sm" onClick={() => router.push('/login')}>Iniciar sesión</Button>
->>>>>>> a7a5fcab
              </div>
          );
      }
@@ -222,15 +172,10 @@
             </div>
         );
     }
-<<<<<<< HEAD
 
     // 5. Historial Vacío
     if (chats.length === 0) {
         return <p className="text-sm text-muted-foreground px-2 py-4 text-center">No chat history yet.</p>;
-=======
-    if (chats.length === 0 && !isLoading) { // Show empty state only if not loading
-        return <p className="text-sm text-muted-foreground px-2 py-4 text-center">No hay historial de chat todavía.</p>;
->>>>>>> a7a5fcab
     }
 
     // 6. Renderizar Lista de Chats
@@ -265,12 +210,8 @@
                             isDeleting && chatToDelete?.id === chat.id ? "opacity-50" : "" // Atenuar si se está borrando este
                         )}
                         onClick={(e) => openDeleteConfirmation(chat, e)}
-<<<<<<< HEAD
                         aria-label={`Delete chat: ${displayTitle}`}
                         disabled={isDeleting && chatToDelete?.id === chat.id} // Deshabilitar mientras borra
-=======
-                        aria-label={`Eliminar chat: ${displayTitle}`}
->>>>>>> a7a5fcab
                     >
                          {isDeleting && chatToDelete?.id === chat.id ? (
                             <Loader2 className="h-4 w-4 animate-spin text-muted-foreground" />
@@ -308,34 +249,21 @@
         {/* Contenido del Diálogo de Confirmación (se renderiza en portal) */}
         <AlertDialogContent>
             <AlertDialogHeader>
-<<<<<<< HEAD
                 <AlertDialogTitle>Are you absolutely sure?</AlertDialogTitle>
-=======
-                <AlertDialogTitle>¿Estás seguro?</AlertDialogTitle>
->>>>>>> a7a5fcab
                 <AlertDialogDescription>
                     Esta acción no se puede deshacer. Se eliminará permanentemente el chat
                     <span className="font-medium"> "{chatToDelete?.title || chatToDelete?.id?.substring(0,8)}"</span> y todos sus mensajes.
                 </AlertDialogDescription>
             </AlertDialogHeader>
             <AlertDialogFooter>
-<<<<<<< HEAD
                 <AlertDialogCancel disabled={isDeleting}>Cancel</AlertDialogCancel>
-=======
-                {/* Cancel button now correctly uses onOpenChange via AlertDialogCancel */}
-                <AlertDialogCancel disabled={isDeleting}>Cancelar</AlertDialogCancel>
->>>>>>> a7a5fcab
                 <AlertDialogAction
                     onClick={handleDeleteConfirmed}
                     disabled={isDeleting}
                     className={buttonVariants({ variant: "destructive" })} // Aplicar variante destructiva
                 >
-<<<<<<< HEAD
                     {isDeleting ? <Loader2 className="mr-2 h-4 w-4 animate-spin" /> : null}
                     Delete
-=======
-                    {isDeleting ? <Loader2 className="mr-2 h-4 w-4 animate-spin" /> : "Eliminar"}
->>>>>>> a7a5fcab
                 </AlertDialogAction>
             </AlertDialogFooter>
         </AlertDialogContent>
