// File: components/chat/retrieved-documents-panel.tsx
<<<<<<< HEAD
"use client";

import React, { useState } from 'react';
import { ScrollArea } from '@/components/ui/scroll-area';
import { Card, CardHeader, CardTitle, CardContent, CardDescription } from '@/components/ui/card';
import { FileText, AlertCircle, Download, Eye } from 'lucide-react'; // Importación consolidada
import { RetrievedDoc } from '@/lib/api';
=======
      
import React, { useState } from 'react';
import { ScrollArea } from '@/components/ui/scroll-area';
import { Card, CardHeader, CardTitle, CardContent, CardDescription } from '@/components/ui/card';
import { FileText, AlertCircle, Download, Loader2 } from 'lucide-react'; // Import Download icon
import { ApiError, request, RetrievedDoc } from '@/lib/api'; // Import request function, RetrievedDoc
>>>>>>> 0318e120
import { Skeleton } from '@/components/ui/skeleton';
import { Badge } from '@/components/ui/badge';
import { Button } from '@/components/ui/button';
import {
    Dialog,
    DialogContent,
    DialogDescription,
    DialogHeader,
    DialogTitle,
    DialogTrigger,
    DialogFooter,
    DialogClose
} from "@/components/ui/dialog"; // Importación correcta
import { toast } from "sonner";

interface RetrievedDocumentsPanelProps {
  documents: RetrievedDoc[];
  isLoading: boolean;
}

export function RetrievedDocumentsPanel({ documents, isLoading }: RetrievedDocumentsPanelProps) {
<<<<<<< HEAD
=======
    const [open, setOpen] = useState(false)
>>>>>>> 0318e120
    const [selectedDoc, setSelectedDoc] = useState<RetrievedDoc | null>(null);
    const [isDialogOpen, setIsDialogOpen] = useState(false);

    const handleViewDocument = (doc: RetrievedDoc) => {
        console.log("Viewing document details:", doc.document_id || doc.id);
        setSelectedDoc(doc);
        setIsDialogOpen(true); // Abre el diálogo
    }; // <--- Asegúrate que esta llave de cierre esté presente

    const handleDownloadDocument = (doc: RetrievedDoc) => {
        const message = `Download requested for: ${doc.file_name || doc.id}`;
        console.log(message);
        toast.info("Download Not Implemented", {
             description: `Backend endpoint for downloading '${doc.file_name || doc.id}' is not yet available.`,
             action: { label: "Close", onClick: () => {} },
        });
    }; // <--- Asegúrate que esta llave de cierre esté presente

  // El return debe empezar aquí, directamente devolviendo el componente Dialog
  return (
    <Dialog open={isDialogOpen} onOpenChange={setIsDialogOpen}>
        <div className="flex h-full flex-col border-l bg-muted/30">
            {/* CardHeader */}
            <CardHeader className="sticky top-0 z-10 border-b bg-background p-4">
                <CardTitle className="text-lg flex items-center">
                    <FileText className="mr-2 h-5 w-5" /> Retrieved Sources
                </CardTitle>
                <CardDescription className="text-xs">
                    Documents used to generate the answer. Click to view details.
                </CardDescription>
            </CardHeader>

            {/* ScrollArea con contenido */}
            <ScrollArea className="flex-1">
                <div className="p-4 space-y-3">
                    {/* Estado de Carga */}
                    {isLoading && documents.length === 0 && (
                        <>
                            <Skeleton className="h-20 w-full rounded-md" />
                            <Skeleton className="h-20 w-full rounded-md" />
                            <Skeleton className="h-20 w-full rounded-md" />
                        </>
                    )}
                    {/* Estado Vacío */}
                    {!isLoading && documents.length === 0 && (
                        <div className="flex flex-col items-center justify-center h-40 text-center text-muted-foreground">
                            <AlertCircle className="h-8 w-8 mb-2" />
                            <p className="text-sm">No relevant documents found for the last query.</p>
                        </div>
                    )}
                    {/* Lista de Documentos */}
                    {documents.map((doc, index) => (
                        // Cada Card es un Trigger para el Dialog
                        <DialogTrigger asChild key={doc.id || `doc-${index}`}>
                            <Card
                                className="cursor-pointer hover:shadow-md transition-shadow duration-150"
                                onClick={() => handleViewDocument(doc)} // Establece el doc seleccionado al hacer clic
                                title={`Click to view details for ${doc.file_name || 'document'}`}
                            >
                                <CardContent className="p-3 space-y-1 text-sm">
                                    <div className="flex justify-between items-start">
                                        <p className="font-medium text-primary truncate pr-2">
                                            {index + 1}. {doc.file_name || doc.document_id || `Chunk ${doc.id.substring(0, 8)}`}
                                        </p>
                                        {doc.score != null && (
                                            <Badge variant="secondary" title={`Relevance Score: ${doc.score.toFixed(4)}`}>
                                                {doc.score.toFixed(2)}
                                            </Badge>
                                        )}
                                    </div>
                                    <p className="text-xs text-muted-foreground line-clamp-2">
                                        {doc.content_preview || 'No preview available.'}
                                    </p>
                                    <div className="text-xs text-muted-foreground/80 pt-1 flex justify-between items-center">
                                        <span>ID: {doc.document_id?.substring(0, 8) ?? doc.id.substring(0, 8)}...</span>
                                        <Eye className="h-3 w-3 text-muted-foreground/50" />
                                    </div>
                                </CardContent>
                            </Card>
                        </DialogTrigger>
                    ))}
                </div>
            </ScrollArea>

            {/* Contenido del Dialog (se renderiza fuera del flujo normal gracias al Portal) */}
            {selectedDoc && (
                <DialogContent className="sm:max-w-lg">
                    <DialogHeader>
                        <DialogTitle className="truncate" title={selectedDoc.file_name || selectedDoc.document_id || 'Document Details'}>
                            {selectedDoc.file_name || selectedDoc.document_id || 'Document Details'}
                        </DialogTitle>
                        <DialogDescription>
                            Details of the retrieved document chunk.
                        </DialogDescription>
                    </DialogHeader>
                    <div className="py-4 space-y-3 text-sm">
                        {/* Detalles del documento */}
                        <div className="flex justify-between"><span className="font-medium text-muted-foreground">Document ID:</span><span className="font-mono text-xs bg-muted px-1 rounded">{selectedDoc.document_id || 'N/A'}</span></div>
                        <div className="flex justify-between"><span className="font-medium text-muted-foreground">Chunk ID:</span><span className="font-mono text-xs bg-muted px-1 rounded">{selectedDoc.id}</span></div>
                        <div className="flex justify-between"><span className="font-medium text-muted-foreground">Relevance Score:</span><span>{selectedDoc.score?.toFixed(4) ?? 'N/A'}</span></div>
                        <div>
                            <span className="font-medium text-muted-foreground block mb-1">Content Preview:</span>
                            <ScrollArea className="max-h-[250px] border rounded p-2 bg-muted/50 text-xs"><pre className="whitespace-pre-wrap break-words">{selectedDoc.content_preview || 'No content preview available.'}</pre></ScrollArea>
                        </div>
                        {selectedDoc.metadata && Object.keys(selectedDoc.metadata).length > 0 && (
                             <div>
                                <span className="font-medium text-muted-foreground block mb-1">Metadata:</span>
                                <ScrollArea className="max-h-[100px] border rounded p-2 bg-muted/50 text-xs"><pre className="whitespace-pre-wrap break-words">{JSON.stringify(selectedDoc.metadata, null, 2)}</pre></ScrollArea>
                            </div>
                        )}
                    </div>
                    <DialogFooter>
                        <Button variant="outline" onClick={() => handleDownloadDocument(selectedDoc)}>
                            <Download className="mr-2 h-4 w-4" />Download Original (N/A)
                        </Button>
                        <DialogClose asChild><Button variant="secondary">Close</Button></DialogClose>
                    </DialogFooter>
                </DialogContent>
            )}
        </div>
    </Dialog> // Cierre del componente Dialog principal
  ); // Cierre del return
} // Cierre de la función del componente<|MERGE_RESOLUTION|>--- conflicted
+++ resolved
@@ -1,20 +1,10 @@
 // File: components/chat/retrieved-documents-panel.tsx
-<<<<<<< HEAD
-"use client";
-
-import React, { useState } from 'react';
-import { ScrollArea } from '@/components/ui/scroll-area';
-import { Card, CardHeader, CardTitle, CardContent, CardDescription } from '@/components/ui/card';
-import { FileText, AlertCircle, Download, Eye } from 'lucide-react'; // Importación consolidada
-import { RetrievedDoc } from '@/lib/api';
-=======
       
 import React, { useState } from 'react';
 import { ScrollArea } from '@/components/ui/scroll-area';
 import { Card, CardHeader, CardTitle, CardContent, CardDescription } from '@/components/ui/card';
 import { FileText, AlertCircle, Download, Loader2 } from 'lucide-react'; // Import Download icon
 import { ApiError, request, RetrievedDoc } from '@/lib/api'; // Import request function, RetrievedDoc
->>>>>>> 0318e120
 import { Skeleton } from '@/components/ui/skeleton';
 import { Badge } from '@/components/ui/badge';
 import { Button } from '@/components/ui/button';
@@ -36,10 +26,7 @@
 }
 
 export function RetrievedDocumentsPanel({ documents, isLoading }: RetrievedDocumentsPanelProps) {
-<<<<<<< HEAD
-=======
     const [open, setOpen] = useState(false)
->>>>>>> 0318e120
     const [selectedDoc, setSelectedDoc] = useState<RetrievedDoc | null>(null);
     const [isDialogOpen, setIsDialogOpen] = useState(false);
 
