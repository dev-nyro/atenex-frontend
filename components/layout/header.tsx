--- conflicted
+++ resolved
@@ -1,3 +1,5 @@
+// File: components/layout/header.tsx
+"use client";
 // File: components/layout/header.tsx
 "use client";
 
@@ -5,19 +7,13 @@
 import { Avatar, AvatarFallback, AvatarImage } from "@/components/ui/avatar";
 import { Button } from "@/components/ui/button";
 import { DropdownMenu, DropdownMenuContent, DropdownMenuItem, DropdownMenuLabel, DropdownMenuSeparator, DropdownMenuTrigger } from "@/components/ui/dropdown-menu";
-<<<<<<< HEAD
 import { LogOut, Settings, User as UserIcon, Home } from "lucide-react"; // Quitado Menu, añadido Home
 import { useAuth } from '@/lib/hooks/useAuth'; // Hook refactorizado
-=======
-import { LogOut, Settings, User as UserIcon, Menu, Home } from "lucide-react";
-import { useAuth } from '@/lib/hooks/useAuth';
->>>>>>> a7a5fcab
 import { APP_NAME } from '@/lib/constants';
 import { ThemePaletteButton } from '@/components/theme-palette-button';
 import { useRouter } from 'next/navigation';
 
 export function Header() {
-<<<<<<< HEAD
   // --- CORRECCIÓN: Usar user y signOut del hook useAuth ---
   const { user, signOut } = useAuth();
   // -----------------------------------------------------
@@ -28,26 +24,6 @@
     if (!name) return '?';
     return name.split(' ').map(n => n[0]).slice(0, 2).join('').toUpperCase();
   };
-=======
-  const { user, logout } = useAuth();
-    const router = useRouter();
-    const getInitials = (name?: string) => {
-      if (!name) return '?';
-      return name.split(' ').map(n => n[0]).slice(0, 2).join('').toUpperCase();
-    };
-
-    return (
-      <header className="sticky top-0 z-10 flex h-16 items-center justify-between border-b bg-background px-4 md:px-6">
-        {/* Left side - Home Link */}
-        <div className="flex items-center">
-            <Button variant="ghost" size="icon" onClick={() => router.push('/')}>
-                <Home className="h-5 w-5" />
-                <span className="sr-only">Inicio</span>
-            </Button>
-            <span className="text-lg font-semibold hidden md:inline">{APP_NAME}</span>
-            {/* Add Breadcrumbs or dynamic title here */}
-        </div>
->>>>>>> a7a5fcab
 
   const handleLogout = async () => {
       console.log("Header: Initiating logout...");
@@ -56,7 +32,6 @@
       console.log("Header: signOut called.");
   };
 
-<<<<<<< HEAD
   return (
     <header className="sticky top-0 z-30 flex h-16 items-center justify-between border-b bg-background/95 backdrop-blur-sm px-4 md:px-6">
       {/* Lado Izquierdo - Enlace a Home y Título (opcional) */}
@@ -130,50 +105,4 @@
       </div>
     </header>
   );
-}
-=======
-        {/* Right side - Theme toggle and User menu */}
-        <div className="flex items-center space-x-4">
-          <ThemePaletteButton />
-          {user && (
-            <DropdownMenu>
-              <DropdownMenuTrigger asChild>
-                <Button variant="ghost" className="relative h-9 w-9 rounded-full">
-                  <Avatar className="h-9 w-9">
-                    {/* Add AvatarImage if user has profile picture URL */}
-                    {/* <AvatarImage src="/avatars/01.png" alt={user.name || user.email} /> */}
-                    <AvatarFallback className="bg-primary text-primary-foreground">
-                      {getInitials(user.name)}
-                    </AvatarFallback>
-                  </Avatar>
-                </Button>
-              </DropdownMenuTrigger>
-              <DropdownMenuContent className="w-56" align="end" forceMount>
-                <DropdownMenuLabel className="font-normal">
-                  <div className="flex flex-col space-y-1">
-                    <p className="text-sm font-medium leading-none">{user.name || 'Usuario'}</p>
-                    <p className="text-xs leading-none text-muted-foreground">
-                      {user.email}
-                    </p>
-                  </div>
-                </DropdownMenuLabel>
-                <DropdownMenuSeparator />
-                {/* Add links to settings or profile page */}
-                <DropdownMenuItem onClick={() => router.push('/settings')}>
-                  <Settings className="mr-2 h-4 w-4" />
-                  <span>Configuración</span>
-                </DropdownMenuItem>
-                {/* Remove Profile DropDown Option */}
-                <DropdownMenuSeparator />
-                <DropdownMenuItem onClick={logout} className="cursor-pointer text-destructive focus:text-destructive focus:bg-destructive/10">
-                  <LogOut className="mr-2 h-4 w-4" />
-                  <span>Cerrar sesión</span>
-                </DropdownMenuItem>
-              </DropdownMenuContent>
-            </DropdownMenu>
-          )}
-        </div>
-      </header>
-    );
-  }
->>>>>>> a7a5fcab
+}